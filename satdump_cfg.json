--- conflicted
+++ resolved
@@ -874,7 +874,6 @@
                                 "max": 320
                             }
                         }
-<<<<<<< HEAD
                     },
                     "Color convection longwave IR": {
                         "channels": "cch5",
@@ -917,8 +916,6 @@
                     "B individual_equalized": {
                         "equation": "chb",
                         "individual_equalize": true
-=======
->>>>>>> 1a848f23
                     },
                     "MCIR (Uncalibrated)": {
                         "channels": "chb",
