{
    // Settings for the SatDump UI
    "user_interface": {
        // Parameters shown in the default UI table, for everything
        "default_offline_parameters": {
            "baseband_format": {
                "type": "options",
                "value": "s8",
                "name": "Baseband Format",
                "options": [
                    "s8",
                    "u8",
                    "s16",
                    "f32",
                    "ziq"
                ],
                "description": "The sample format of the recorded baseband.\nThis depends on the settings of your recording software,\nbut some common formats are s16 (SDR#, etc),\nf32 (GQRX), u8 (HDSDR), etc",
                "no_live": true
            },
            "samplerate": {
                "type": "notated_int",
                "value": 6000000,
                "units": "sps",
                "name": "Samplerate",
                "no_live": true
            },
            "dc_block": {
                "type": "bool",
                "value": false,
                "name": "DC Blocking",
                "description": "DC Blocking allows removing a DC Spike / Offset present on some SDRs.\n A classic example would be the HackRF which often has this sort of issue."
            },
            "iq_swap": {
                "type": "bool",
                "value": false,
                "name": "IQ Swap",
                "description": "In some cases, the I and Q branches can be swapped.\nThat can happen when using some downconverters,\nor perhaps some software that records the file in an unusual way."
            },
            "freq_shift": {
                "type": "notated_int",
                "value": 0,
                "units": "Hz",
                "name": "Frequency Shift",
                "description": "Can be used to offset the signal."
            }
        },
        //
        //
        // Other settings. We utilize the same parameter system, easier that way :-)
        "light_theme": {
            "type": "bool",
            "value": false,
            "name": "Light UI Theme",
            "description": "This enables a more classic white-based UI theme, making the UI more usable in the sun on a dimmer display or simply easier to read if you don't prefer the Dark theme"
        },
        "manual_dpi_scaling": {
            "type": "float",
            "value": 1.0,
            "name": "UI Scaling",
            "description": "Defines the overall UI scale. This can be used to make UI elements bigger or smaller\n\n1.0 = normal\n0.5 = half size\n2.0 = double size"
        },
        "finish_processing_after_live": {
            "type": "bool",
            "value": true,
            "name": "Finish processing when stopping live",
            "description": "Launch an offline processing task when you press \"Stop\",\nto finish processing down to the end of the pipeline."
        },
        "open_viewer_post_processing": {
            "type": "bool",
            "value": true,
            "name": "Open Viewer after decoding",
            "description": "Open the decoded data in the viewer after decoding is done"
        },
        "show_waterfall_demod_fft": {
            "type": "bool",
            "value": true,
            "name": "Demod FFT Waterfall",
            "description": "Enable the FFT Waterfall shown in the small FFT available in demodulators\nThis does increase CPU usage"
        },
        "recorder_floating_windows": {
            "type": "bool",
            "value": false,
            "name": "Recorder Floating Windows",
            "description": "Make module windows in the recorder float.\nThis allows dragging them around at will"
        },
        "recorder_baseband_filename_millis_precision": {
            "type": "bool",
            "value": false,
            "name": "Recorder Baseband Filename Milliseconds",
            "description": "Add milliseconds to the output filenames for basebands recorded in the recorder"
        },
        "status_bar": {
            "type": "bool",
            "value": true,
            "name": "Show Status Bar",
            "description": "Show status bar with last log at the bottom of the UI"
        }
    },
    // More generic SatDump settings
    "satdump_general": {
        "log_level": {
            "type": "options",
            "value": "trace",
            "name": "Log Level",
            "options": [
                "trace",
                "debug",
                "info",
                "warn",
                "error",
                "critical"
            ],
            "description": "The logger level of SatDump in the console.\nEg, if you wish to only show errors\nor every little thing that's going on",
            "no_live": true
        },
        "log_to_file": {
            "type": "bool",
            "value": true,
            "name": "Save log file",
            "description": "Save ALL SatDump logs to a file.\nThis is useful to send in\nbug reports and such."
        },
        "product_format": {
            "type": "options",
            "value": "png",
            "name": "Product Image Format",
            "options": [
                "png",
                "j2k",
                "jpg"
            ],
            "description": "Image format for raw image products\n\nPNG: PNG Image (recommended)\nj2k: JPEG 2000\njpg: JPEG Image (not recommended; may result\nin low-quality composites and projections)"
        },
        "image_format": {
            "type": "options",
            "value": "png",
            "name": "Processed Image Format",
            "options": [
                "png",
                "j2k",
                "jpg"
            ],
            "description": "Default format for processed images\n\nDoes not apply to raw image products or images\ntransmitted in an already viewable format"
        },
        "opencl_device": {
            "platform": 0,
            "device": 0
        },
        "update_tles_startup": {
            "type": "bool",
            "value": false,
            "name": "Update TLEs on Startup",
            "description": "If this is enabled, TLEs will be updated each time SatDump is started"
        },
        "auto_process_products": {
            "type": "bool",
            "value": true,
            "name": "Automatically Process Products",
            "description": "Process products once the pipeline is done."
        },
        "qth_lat": {
            "type": "float",
            "value": 0.0,
            "name": "QTH Latitude",
            "description": "Latitude of your station's QTH (North is positive; South is negative)"
        },
        "qth_lon": {
            "type": "float",
            "value": 0.0,
            "name": "QTH Longitude",
            "description": "Longitude of your station's QTH (East is positive; West is negative)"
        },
        "qth_alt": {
            "type": "float",
            "value": 0.0,
            "name": "QTH Altitude",
            "description": "Altitude (meters) of your station's QTH"
        }
    },
    // Input/Output Directories
    "satdump_directories": {
        "recording_path": {
            "type": "path",
            "is_directory": true,
            "value": ".",
            "name": "Baseband Recorder directory",
            "description": "Path to a folder where I/Q recordings will be saved"
        },
        "live_processing_autogen": {
            "type": "bool",
            "value": true,
            "name": "Live Processing Output Autogeneration",
            "description": "Should live processing automatically generate an output folder?"
        },
        "live_processing_path": {
            "type": "path",
            "is_directory": true,
            "value": "./live_output",
            "name": "Live Processing Directory",
            "description": "Path to the default folder to use to store live processing\nOnly valid when automatic generation is enabled!"
        },
        //////////////////////////////////////////////////////////////
        "default_input_directory": {
            "type": "path",
            "is_directory": true,
            "value": ".",
            "name": "Default Input Directory",
            "description": "Path to the default folder to open when selecting an input file in offline processing."
        },
        "default_output_directory": {
            "type": "path",
            "is_directory": true,
            "value": ".",
            "name": "Default Output Directory",
            "description": "Path to the default folder to open when selecting an output directory in offline processing."
        },
        "default_image_output_directory": {
            "type": "path",
            "is_directory": true,
            "value": ".",
            "name": "Default Img Output Directory",
            "description": "Path to the default folder to open when saving an image in the viewer."
        },
        "default_projection_output_directory": {
            "type": "path",
            "is_directory": true,
            "value": ".",
            "name": "Default Proj Output Directory",
            "description": "Path to the default folder to open when saving a projection in the viewer."
        }
    },
    // TLE settings
    "tle_settings": {
        "urls_to_fetch": [
            "http://celestrak.org/NORAD/elements/active.txt" // Most sats
        ],
        "url_template": "http://www.celestrak.org/NORAD/elements/gp.php?CATNR=%NORAD%",
        "tles_to_fetch": [
            29499, // MetOp-A
            // 38771, // MetOp-B
            // 43689, // MetOp-C
            // 28054, // DMSP-F16
            // 29522, // DMSP-F17
            // 35951, // DMSP-F18
            // 25338, // NOAA-15
            // 28654, // NOAA-18
            // 33591, // NOAA-19
            // 32958, // FengYun-3A
            // 37214, // FengYun-3B
            // 39260, // FengYun-3C
            // 43010, // FengYun-3D
            // 49008, // FengYun-3E
            // 57490, // FengYun-3F
            // 56232, // FengYun-3G
            35865, // METEOR-M1
            // 40069, // METEOR-M2
            // 44387, // METEOR-M2-2
            // 57166, // METEOR-M2-3
            // 25994, // Terra
            // 27424, // Aqua
            // 28376, // Aura
            // 37849, // Suomi-NPP
            // 43013, // JPSS-1
            // 54234, // JPSS-2
            // 41240, // Jason-3
            // 43662, // CFOSAT-1
            // 27640, // Coriolis
            // 26958, // Proba-1
            // 36037, // Proba-2
            // 39159, // Proba-V
            // 29107, // CloudSat
            // 25544, // ISS (Zarya)
            // 48274, // CSS (Tianhe-1)
            // 38337, // GCOM-W1
            // 43065, // GCOM-C1
            // 29155, // GOES-13 (EWS-G1)
            // 35491, // GOES-14
            // 36411, // GOES-15 (EWS-G2)
            // 41866, // GOES-16
            // 43226, // GOES-17
            // 51850, // GOES-18
            // 47719, // Arktika-M 1
            // 41105, // Elektro-L 2
            // 44903, // Elektro-L 3
            // 55506, // Elektro-L 4
            // 40367, // FENGYUN-2G
            // 43491, // FENGYUN-2H
            // 41882, // FENGYUN-4A
            // 48808, // FENGYUN-4B
            // 43823, // GK-2A
            31304, // AIM
            // 53807, // BlueWalker-3
            // 53323, // COSMOS-2558
            // 42719, // COSMOS-2518
            // 29479, // HINODE
            // 39197, // IRIS
            // 44406, // Lucky-7
            // 54227, // MATS
            // 35931, // Oceansat-2
            // 54361, // Oceansat-3 (EOS-6)
            // 39086, // SARAL
            // 44876, // ANGELS
            // 54023, // OTB-3 (Gazelle)
            // 29273, // Syracuse-3B
            // 27858, // SciSat-1
            // 37388, // YouthSat
            // 46984, // Sentinel-6
            // 48900, // TUBIN
            // 57172, // UmKA-1 (RS40S)
            56211 // Inspire-Sat 7
            // 40376, // SMAP
            // 44874, // CHEOPS
            // 36036, // SMOS
            // 39089, // NEOSSat
            // 42920, // Formosat-5
            // 44878, // OPS-SAT
            // 54754, // SWOT
            // 43215, // PAZ
            // 29108, // Calipso
            // 43476, // Grace-FO 1
            // 43477, // Grace-FO 2
            // 36508, // Cryosat-2
            // 44072, // PRISMA
            // 39084, // LandSat-8
            // 49260, // LandSat-9
            // 41857, // Yunhai 1
            // 44547, // Yunhai 1-02
            // 53877 // Yunhai 1-03
        ]
    },
    // Advanced user settings
    // Should NOT be touched by the average user
    "advanced_settings": {
        // DSP Buffer size. The default 1MB uses 
        // too much RAM for operation on some SBCs
        // with only 256MB or such.
        // Changing this will drastically reduce
        // RAM utilization, but be careful to NOT go
        // too low or things will break!
        // ------------------------------------------------------
        // "default_buffer_size": 100e3
    },
    // Settings for the Viewer. Those also are default settings when generating viewer-less
    "viewer": {
        "instruments": {
            "chris": {
                "handler": "image_handler",
                "name": "CHRIS",
                "rgb_composites": {
                    // LOW
                    "LOW_RGB-080502-[land]": {
                        "equation": "(((ch8-0.1243)/(1-0.1243))^(1/2.28)), (((ch5-0.1243)/(1-0.1243))^(1/2.28)), (((ch2-0.1243)/(1-0.1243))^(1/2.28))"
                    },
                    "LOW_EVI-(vegetation)": {
                        "equation": "((ch19-ch8)/(ch19+6*ch8-7.5*ch2+1))*2"
                    },
                    "LOW_EVI-141908-(vegetation)": {
                        "equation": "ch14 * 1.5, (ch19 + (ch19-ch8)*1.5/(ch19+6*ch8-7.5*ch2+1)) * 1.5, ch8* 1.5"
                    },
                    "LOW_RGB-191908-(221)": {
                        "equation": "ch19*2, ch19*2, ch8*2"
                    },
                    "LOW_EVI-(vegetation)-[chlorophyll]": {
                        "equation": "((ch15-ch8)/(ch15+6*ch8-7.5*ch2+1))*1.5"
                    },
                    "LOW_EVI-101808-(vegetation)-[chlorophyll]": {
                        "equation": "ch10 * 1.5, ch18 + (ch15-ch8)/(ch15+6*ch8-7.5*ch2+1) * 1.5, ch8* 1.5"
                    },
                    "LOW_RGB-151508-(221)-[chlorophyll]": {
                        "equation": "ch19*2, ch19*2, ch8*2"
                    },
                    "LOW_RGB-120805-[water]": {
                        "equation": "(((ch12-0.086)/(0.16-0.086)^1.02)*(0.16-0.086))/0.12, (((ch8-0.086)/(0.16-0.086)^1.2)*(0.16-0.086))/0.12, (((ch5-0.086)/(0.16-0.086)^1.2)*(0.16-0.086))/0.12"
                    },
                    // ALL
                    "ALL_RGB-251607-(RGB)": {
                        "equation": "ch25 * 1.65, ch16 * 2.1, ch7 * 2"
                    },
                    "ALL_RGB-464625-(221)": {
                        "equation": "ch46 * 2, ch46 * 2, ch25 * 2"
                    },
                    "ALL_EVI-634625-(vegetation)": {
                        "equation": "ch63, ch46 + ((ch46-ch25)/(ch46+6*ch25-7.5*ch7+1)), ch25"
                    },
                    "ALL_EVI-(vegetation)": {
                        "equation": "((ch46-ch25)/(ch46+6*ch25-7.5*ch7+1))*1.5"
                    }
                }
            },
            "avhrr_3": {
                "handler": "image_handler",
                "name": "AVHRR/3",
                "rgb_composites": {
                    "221": {
                        "equation": "ch2, ch2, ch1",
                        "geo_correct": true,
                        "project": {
                            "width": 4096,
                            "height": 2048,
                            "old_algo": true,
                            "draw_map": true,
                            "individual_equalize": true,
                            "config": {
                                "type": "equirectangular"
                            }
                        }
                    },
                    "3a21": {
                        "equation": "cch3a, cch2, cch1",
                        "equalize": true,
                        "geo_correct": true
                    },
                    "4/221 Merge": {
                        "equation": "ch1 < 0.065 ? (ch4 - 0.7) * 2.66 : ch2 * 2.2 - 0.15, ch1 < 0.065 ? (ch4 - 0.7) * 2.66 : ch2 * 2.2 - 0.15, ch1 < 0.065 ? (ch4 - 0.7) * 2.66 : ch1 * 2.2 - 0.15",
                        "geo_correct": true
                    },
                    "NOAA Natural Color": {
                        "equation": "cch2 * 0.6 + min(cch1, cch2) * 0.4, cch2, cch1",
                        "individual_equalize": true,
                        "geo_correct": true
                    },
                    "Natural Color": {
                        "equation": "((0.5*max(cch3a,min(cch2,cch1)) + 0.5*cch2) / 0.7)^0.65, (cch2/0.7)^0.65, (cch1/0.7)^0.65",
                        "geo_correct": true
                    },
                    "543b": {
                        "equation": "ch5, ch4, ch3b",
                        "individual_equalize": true,
                        "geo_correct": true
                    },
                    "3b45": {
                        "equation": "ch3b, ch4, ch5",
                        "individual_equalize": true,
                        "geo_correct": true
                    },
                    "124": {
                        "equation": "ch1, ch2, ch4",
                        "individual_equalize": true,
                        "geo_correct": true,
                        "project": {
                            "width": 4096,
                            "height": 2048,
                            "old_algo": true,
                            "draw_map": true,
                            "config": {
                                "type": "equirectangular"
                            }
                        }
                    },
                    "Thermal Channel": {
                        "equation": "cch4",
                        "individual_equalize": true,
                        "geo_correct": true
                    },
                    "Night Microphysics": {
                        "equation": "cch5-cch4,cch4-cch3b,cch4",
                        "geo_correct": true,
                        "individual_equalize": true,
                        "white_balance": true
                    },
                    "Day Microphysics": {
                        "equation": "cch1, cch3b^2.5,cch4",
                        "geo_correct": true,
                        "individual_equalize": true
                    },
                    "Clouds Underlay (Merge)": {
                        "channels": "ch4",
                        "lua": "scripted_compos/underlay_with_clouds.lua",
                        "lua_vars": {
                            "minoffset": 0.4,
                            "scalar": 4.0,
                            "thresold": 0,
                            "blend": 0
                        },
                        "autogen": false
                    },
                    "Clouds Underlay (Isolate)": {
                        "channels": "ch4",
                        "lua": "scripted_compos/underlay_with_clouds.lua",
                        "lua_vars": {
                            "minoffset": 0.58,
                            "scalar": 4.0,
                            "thresold": 0.15,
                            "blend": 0
                        },
                        "autogen": false
                    },
                    "Snow enhancement": {
                        "equation": "((3*ch1-ch4)/2)^1.7, ((3*ch1+ch4)/4)^1.7, (ch1-ch3a)^1.7",
                        "individual_equalize": true,
                        "white_balance": true,
                        "geo_correct": true,
                        "autogen": false
                    },
                    "NDVI (Vegetation)": {
                        "equation": "((cch2-cch1)/(cch2+cch1)+1)/2",
                        "geo_correct": true,
                        "autogen": false
                    },
                    "WXtoImg NO": {
                        "lut": "noaa_apt/WXtoImg-NO_mod.png",
                        "channels": "ch3b, ch4",
                        "autogen": false,
                        "geo_correct": true,
                        "individual_equalize": true,
                        "draw_map": true,
                        "map_overlay_colors": [
                            1,
                            1,
                            0
                        ]
                    },
                    "Sea Surface Temperature": {
                        "channels": "cch4",
                        "lua": "scripted_compos/sst_landmask.lua",
                        "lua_vars": {
                            "minval": 0,
                            "maxval": 1
                        },
                        "calib_cfg": {
                            "cch4": {
                                "type": "temperature",
                                "min": 270.65,
                                "max": 307.15
                            }
                        },
                        "autogen": false
                    },
                    "NOAA BD (Hurricane)": {
                        "channels": "cch4",
                        "lut": "lut/bd.png"
                    }
                },
                "project_channels": {
                    "channels": "4",
                    "width": 4096,
                    "height": 2048,
                    "individual_equalize": true,
                    "old_algo": true,
                    "draw_map": true,
                    "config": {
                        "type": "equirectangular"
                    }
                }
            },
            "avhrr_apt": {
                "handler": "image_handler",
                "name": "AVHRR APT",
                "rgb_composites": {
                    "224": {
                        "equation": "cha + 0.01, cha, chb - 0.2",
                        "autogen": false
                    },
                    "A individual_equalized": {
                        "equation": "cha",
                        "individual_equalize": true
                    },
                    "B individual_equalized": {
                        "equation": "chb",
                        "individual_equalize": true
                    },
                    "Clouds Underlay": {
                        "channels": "chb",
                        "lua": "scripted_compos/underlay_with_clouds.lua",
                        "lua_vars": {
                            "minoffset": 0.58,
                            "scalar": 4.0,
                            "thresold": 0.15,
                            "blend": 0
                        },
                        "autogen": false
                    },
                    "MCIR": {
                        "channels": "chb",
                        "lua": "scripted_compos/underlay_with_clouds.lua",
                        "lua_vars": {
                            "minoffset": 0.35,
                            "scalar": 2.5,
                            "thresold": 0,
                            "blend": 1
                        },
                        "map_overlay": true,
                        "map_overlay_colors": [
                            1,
                            1,
                            0
                        ]
                    },
                    "MSA": {
                        "channels": "cha",
                        "lua": "scripted_compos/underlay_with_clouds.lua",
                        "lua_vars": {
                            "minoffset": 0.02,
                            "scalar": 2.0,
                            "thresold": 0,
                            "blend": 1
                        },
                        "map_overlay": true,
                        "map_overlay_colors": [
                            1,
                            1,
                            0
                        ]
                    },
                    "MCIR Rain": {
                        "channels": "cha, chb",
                        "lua": "scripted_compos/underlay_with_clouds_lut.lua",
                        "lua_vars": {
                            "minoffset": 0.2,
                            "scalar": 1.5,
                            "thresold": 0,
                            "lut": "noaa_apt/WXtoImg-NO_mod.png"
                        },
                        "map_overlay": true,
                        "map_overlay_colors": [
                            1,
                            1,
                            0
                        ]
                    },
                    "WXtoImg HVC N15": {
                        "lut": "noaa_apt/WXtoImg-N15-HVC.png",
                        "channels": "cha, chb",
                        "autogen": false
                    },
                    "WXtoImg HVC N18": {
                        "lut": "noaa_apt/WXtoImg-N18-HVC.png",
                        "channels": "cha, chb",
                        "autogen": false
                    },
                    "WXtoImg HVC N19": {
                        "lut": "noaa_apt/WXtoImg-N19-HVC.png",
                        "channels": "cha, chb",
                        "autogen": false
                    },
                    "WXtoImg NO": {
                        "lut": "noaa_apt/WXtoImg-NO.png",
                        "channels": "cha, chb",
                        "autogen": false
                    }
                }
                //,"project_channels": {}
            },
            "virr": {
                "handler": "image_handler",
                "name": "VIRR",
                "rgb_composites": {
                    "221": {
                        "equation": "ch2, ch2, ch1",
                        "individual_equalize": true,
                        "geo_correct": true
                    },
                    "621": {
                        "equation": "ch6, ch2, ch1",
                        "individual_equalize": true,
                        "geo_correct": true,
                        "project": {
                            "width": 4096,
                            "height": 2048,
                            "old_algo": true,
                            "draw_map": true,
                            "individual_equalize": true,
                            "config": {
                                "type": "equirectangular"
                            }
                        }
                    },
                    "197": {
                        "equation": "ch1, ch9, ch7",
                        "individual_equalize": true,
                        "geo_correct": true,
                        "project": {
                            "width": 4096,
                            "height": 2048,
                            "old_algo": true,
                            "draw_map": true,
                            "individual_equalize": true,
                            "config": {
                                "type": "equirectangular"
                            }
                        }
                    },
                    "4/221 Merge": {
                        "equation": "ch1 < 0.015 ? (ch4 - 0.45) * 2.66 : ch2 * 7.2 - 0.07, ch1 < 0.015 ? (ch4 - 0.45) * 2.66 : ch2 * 7.2 - 0.07, ch1 < 0.015 ? (ch4 - 0.45) * 2.66 : ch1 * 7.2 - 0.07",
                        "individual_equalize": true,
                        "geo_correct": true,
                        "project": {
                            "width": 4096,
                            "height": 2048,
                            "old_algo": true,
                            "draw_map": true,
                            "config": {
                                "type": "equirectangular"
                            }
                        }
                    },
                    "4 individual_equalized": {
                        "equation": "ch4",
                        "individual_equalize": true,
                        "geo_correct": true,
                        "project": {
                            "width": 4096,
                            "height": 2048,
                            "old_algo": true,
                            "draw_map": true,
                            "individual_equalize": true,
                            "config": {
                                "type": "equirectangular"
                            }
                        }
                    },
                    "543": {
                        "equation": "ch5, ch4, ch3",
                        "individual_equalize": true,
                        "geo_correct": true
                    },
                    "Night Microphysics": {
                        "equation": "(1-ch5)-(1-ch4), (1-ch4)-(1-ch3), (1-ch4)",
                        "individual_equalize": true,
                        "geo_correct": true
                    }
                },
                "project_channels": {
                    "channels": "4",
                    "width": 4096,
                    "height": 2048,
                    "individual_equalize": true,
                    "old_algo": true,
                    "draw_map": true,
                    "config": {
                        "type": "equirectangular"
                    }
                }
            },
            "msu_mr": {
                "handler": "image_handler",
                "name": "MSU-MR",
                "rgb_composites": {
                    "221": {
                        "equation": "ch2, ch2, ch1",
                        "geo_correct": true,
                        "equalize": true
                    },
                    "321": {
                        "equation": "ch3, ch2, ch1",
                        "geo_correct": true,
                        "project": {
                            "width": 4096,
                            "height": 2048,
                            "old_algo": true,
                            "draw_map": true,
                            "individual_equalize": true,
                            "config": {
                                "type": "equirectangular"
                            }
                        }
                    },
                    "124": {
                        "equation": "ch1, ch2, ch4",
                        "geo_correct": true,
                        "individual_equalize": true
                    },
                    "Natural Color": {
                        "equation": "((0.5*max(ch4,min(ch2,ch1)) + 0.5*ch2)+0.3*ch3)*0.85, ch2, ch1",
                        "geo_correct": true,
                        "white_balance": true
                    },
                    "Thermal Channel": {
                        "equation": "1 - ch5",
                        "individual_equalize": true,
                        "geo_correct": true,
                        "project": {
                            "width": 4096,
                            "height": 2048,
                            "old_algo": true,
                            "draw_map": true,
                            "individual_equalize": true,
                            "config": {
                                "type": "equirectangular"
                            }
                        }
                    },
                    "Day Microphysics": {
                        "equation": "ch1, ch4^2.5, ch5",
                        "individual_equalize": true,
                        "geo_correct": true
                    },
                    "Night Microphysics": {
                        "equation": "ch6-ch5, ch5-ch4, ch5",
                        "individual_equalize": true,
                        "geo_correct": true
                    },
                    "654": {
                        "equation": "1 - ch6, 1 - ch5, 1 - ch4",
                        "individual_equalize": true,
                        "geo_correct": true,
                        "autogen": true
                    },
                    "456": {
                        "equation": "1 - ch4, 1 - ch5, 1 - ch6",
                        "individual_equalize": true,
                        "geo_correct": true,
                        "autogen": true
                    },
                    "WXtoImg NO": {
                        "lut": "lut/WXtoImg-NO_mod_meteor.png",
                        "channels": "ch4, ch5",
                        "autogen": true,
                        "geo_correct": true,
                        "individual_equalize": true,
                        "draw_map": true,
                        "map_overlay_colors": [
                            1,
                            1,
                            0
                        ]
                    }
                }
            },
            "viirs": {
                "handler": "image_handler",
                "name": "VIIRS",
                "rgb_composites": {
                    "I221": {
                        "equation": "chi2, chi2, chi1",
                        "equalize": true
                    },
                    "I321": {
                        "equation": "chi3, chi2, chi1",
                        "equalize": true
                    },
                    "I321/I221 Mix": {
                        "equation": "(chi3 * 0.4 + chi2 * 0.6) * 4 - 0.2, chi2 * 4 - 0.2, chi1 * 4 - 0.2"
                    },
                    "True Color": {
                        "equation": "chm5, chm4, chm3",
                        "equalize": true
                    },
                    "DNB Night": {
                        "equation": "chdnb * 50 - 0.5"
                    },
                    "Night Microphysics": {
                        "equation": "(1-chi5)-(1-chi4),(1-chi4)-(1-chi3),(1-chi4)",
                        "individual_equalize": true,
                        "white_balance": true
                    },
                    "Day Microphysics": {
                        "equation": "chi1, (1-chi3)^2.5,(1-chi4)",
                        "individual_equalize": true
                    },
                    "Thermal Channel": {
                        "equation": "1-chi4",
                        "individual_equalize": true
                    }
                }
            },
            "modis": {
                "handler": "image_handler",
                "name": "MODIS",
                "rgb_composites": {
                    "221": {
                        "equation": "ch2, ch2, ch1",
                        "geo_correct": true,
                        "project": {
                            "width": 4096,
                            "height": 2048,
                            "old_algo": true,
                            "draw_map": true,
                            "individual_equalize": true,
                            "config": {
                                "type": "equirectangular"
                            }
                        }
                    },
                    "True Color": {
                        "equation": "ch1, ch4, ch3",
                        "white_balance": true,
                        "geo_correct": true,
                        "project": {
                            "width": 4096,
                            "height": 2048,
                            "old_algo": true,
                            "draw_map": true,
                            "individual_equalize": true,
                            "config": {
                                "type": "equirectangular"
                            }
                        }
                    },
                    "221/143 Mix": {
                        "equation": "(ch2 + ch1) / 2, (ch2 + ch4) / 2, (ch1 + ch3) / 2",
                        "white_balance": true,
                        "geo_correct": true
                    },
                    "Day Microphysics": {
                        "equation": "ch17, ch22^2.5, ch31",
                        "geo_correct": true,
                        "individual_equalize": true,
                        "white_balance": true
                    }
                }
            },
            "mersi1": {
                "handler": "image_handler",
                "name": "MERSI-1",
                "rgb_composites": {
                    "321": {
                        "equation": "ch3, ch2, ch1",
                        "individual_equalize": true,
                        "geo_correct": true
                    },
                    "441": {
                        "equation": "ch4, ch4, ch1",
                        "geo_correct": true
                    }
                }
            },
            "mersi2": {
                "handler": "image_handler",
                "name": "MERSI-2",
                "rgb_composites": {
                    "True Color": {
                        "equation": "ch3, ch2, ch1",
                        "equalize": true,
                        "geo_correct": true
                    },
                    "3(24)1": {
                        "equation": "ch3, (ch2 * 0.43 + ch4 * 0.57), ch1",
                        "individual_equalize": true,
                        "geo_correct": true
                    },
                    "17.19.18": {
                        "equation": "ch17, ch19, ch18",
                        "geo_correct": true
                    },
                    "9.12.11": {
                        "equation": "ch9, ch12, ch11",
                        "individual_equalize": true,
                        "geo_correct": true
                    },
                    "441": {
                        "equation": "ch4, ch4, ch1",
                        "geo_correct": true
                    },
                    "5 individual_equalized": {
                        "equation": "1.0 - ch5",
                        "individual_equalize": true,
                        "geo_correct": true
                    },
                    "Thermal Channel": {
                        "equation": "1.0 - ch5",
                        "individual_equalize": true,
                        "geo_correct": true
                    },
                    "Day Microphysics": {
                        "equation": "ch14,ch22^2.5,ch5",
                        "individual_equalize": true,
                        "geo_correct": true,
                        "white_balance": true
                    }
                }
            },
            "mersi3": {
                "handler": "image_handler",
                "name": "MERSI-3",
                "rgb_composites": {
                    "True Color": {
                        "equation": "ch3, ch2, ch1",
                        "individual_equalize": true,
                        "geo_correct": true
                    },
                    "3(24)1": {
                        "equation": "ch3, (ch2 * 0.43 + ch4 * 0.57), ch1",
                        "individual_equalize": true,
                        "geo_correct": true
                    },
                    "17.19.18": {
                        "equation": "ch17, ch19, ch18",
                        "geo_correct": true
                    },
                    "9.12.11": {
                        "equation": "ch9, ch12, ch11",
                        "individual_equalize": true,
                        "geo_correct": true
                    },
                    "441": {
                        "equation": "ch4, ch4, ch1",
                        "geo_correct": true
                    },
                    "Thermal Channel": {
                        "equation": "1.0 - ch5",
                        "individual_equalize": true,
                        "geo_correct": true
                    }
                }
            },
            "mersill": {
                "handler": "image_handler",
                "name": "MERSI-LL",
                "rgb_composites": {
                    "338": {
                        "equation": "ch3, ch3, ch8",
                        "white_balance": true,
                        "geo_correct": true
                    },
                    "IR/DNB Mix": {
                        "channels": [
                            4,
                            10
                        ],
                        "equation": "min(((1 - ch4) - 0.9) * 8, ch10 < 0.03 ? 1 : ch10)",
                        "geo_correct": true
                    },
                    "1 individual_equalized": {
                        "equation": "1.0 - ch1",
                        "individual_equalize": true,
                        "geo_correct": true
                    }
                }
            },
            "mersirm": {
                "handler": "image_handler",
                "name": "MERSI-RM",
                "rgb_composites": {
                    "321": {
                        "equation": "ch3, ch2, ch1",
                        "individual_equalize": true,
                        "geo_correct": true
                    },
                    "221": {
                        "equation": "ch2, ch2, ch1",
                        "individual_equalize": true,
                        "geo_correct": true
                    },
                    "521": {
                        "equation": "ch5, ch2, ch1",
                        "geo_correct": true
                    },
                    "Natural Color": {
                        "equation": "((0.1*max(ch6,min(ch2,ch1)) + 0.5*ch2)+0.3*ch3)*0.5, ch2, ch1",
                        "individual_equalize": true,
                        "white_balance": true,
                        "geo_correct": true
                    }
                }
            },
            "mhs": {
                "handler": "image_handler",
                "name": "MHS",
                "rgb_composites": {
                    "221": {
                        "equation": "cch2, cch2, cch1",
                        "individual_equalize": true
                    },
                    "421": {
                        "equation": "cch4, cch2, cch1",
                        "individual_equalize": true
                    },
                    "543": {
                        "equation": "cch5, cch4, cch3",
                        "individual_equalize": true
                    },
                    "Rainfall": {
                        "equation": "((1-(cch5-cch4))-0.95)^0.25",
                        "apply_lut": true
                    }
                },
                "project_channels": {
                    "channels": "all",
                    "width": 2048,
                    "height": 1024,
                    "individual_equalize": true,
                    "old_algo": true,
                    "draw_map": true,
                    "config": {
                        "type": "equirectangular"
                    }
                }
            },
            "mwhs1": {
                "handler": "image_handler",
                "name": "MHWS-1",
                "rgb_composites": {
                    "421": {
                        "equation": "ch4, ch2, ch1",
                        "individual_equalize": true
                    },
                    "543": {
                        "equation": "ch5, ch4, ch3",
                        "individual_equalize": true
                    }
                },
                "project_channels": {
                    "channels": "all",
                    "width": 2048,
                    "height": 1024,
                    "individual_equalize": true,
                    "old_algo": true,
                    "draw_map": true,
                    "config": {
                        "type": "equirectangular"
                    }
                }
            },
            "mwhs2": {
                "handler": "image_handler",
                "name": "MWHS-2",
                "rgb_composites": {
                    "MWHS False Color": {
                        "equation": "1-ch8, ch12, ch8",
                        "individual_equalize": true
                    },
                    "ATMS False Color": {
                        "equation": "ch1, ch10, ch13",
                        "individual_equalize": true
                    },
                    "MHS 421": {
                        "equation": "ch13, ch10, ch1",
                        "individual_equalize": true
                    },
                    "Microwave Airmass": {
                        "equation": "ch11,ch12,ch13",
                        "individual_equalize": true
                    }
                },
                "project_channels": {
                    "channels": "all",
                    "width": 2048,
                    "height": 1024,
                    "individual_equalize": true,
                    "old_algo": true,
                    "draw_map": true,
                    "config": {
                        "type": "equirectangular"
                    }
                }
            },
            "mwts1": {
                "handler": "image_handler",
                "name": "MWTS-1",
                "rgb_composites": {},
                "project_channels": {
                    "channels": "all",
                    "width": 2048,
                    "height": 1024,
                    "individual_equalize": true,
                    "old_algo": true,
                    "draw_map": true,
                    "config": {
                        "type": "equirectangular"
                    }
                }
            },
            "mwts2": {
                "handler": "image_handler",
                "name": "MWTS-2",
                "rgb_composites": {
                    "550hPa Temperature (~5 km)": {
                        "equation": "ch4",
                        "individual_equalize": true,
                        "apply_lut": true
                    },
                    "350hPa Temperature (~10 km)": {
                        "equation": "ch5",
                        "individual_equalize": true,
                        "apply_lut": true
                    },
                    "200hPa Temperature (~12 km)": {
                        "equation": "ch6",
                        "individual_equalize": true,
                        "apply_lut": true
                    },
                    "100hPa Temperature (~15 km)": {
                        "equation": "ch7",
                        "individual_equalize": true,
                        "apply_lut": true
                    },
                    "AMSU False Color": {
                        "equation": "ch4, ch3, ch1",
                        "individual_equalize": true
                    }
                }
            },
            "mwts3": {
                "handler": "image_handler",
                "name": "MWTS-3",
                "rgb_composites": {},
                "project_channels": {
                    "channels": "all",
                    "width": 2048,
                    "height": 1024,
                    "individual_equalize": true,
                    "old_algo": true,
                    "draw_map": true,
                    "config": {
                        "type": "equirectangular"
                    }
                }
            },
            "mwri": {
                "handler": "image_handler",
                "name": "MWRI",
                "rgb_composites": {
                    "123": {
                        "equation": "ch1, ch2, ch3",
                        "individual_equalize": true
                    },
                    "Low Level Water Vapor": {
                        "equation": "1-((ch2+ch1)/2)",
                        "individual_equalize": true,
                        "apply_lut": true
                    },
                    "High Level Water Vapor": {
                        "equation": "1-((ch4+ch3)/2)",
                        "individual_equalize": true,
                        "apply_lut": true
                    }
                }
            },
            "mwri_rm": {
                "handler": "image_handler",
                "name": "MWRI-RM",
                "rgb_composites": {
                    "10.20.23": {
                        "equation": "ch10, ch20, ch23",
                        "individual_equalize": true
                    },
                    "MHS 221": {
                        "equation": "ch21, ch21, ch15",
                        "individual_equalize": true
                    },
                    "MHS 421": {
                        "equation": "ch22, ch21, ch15",
                        "individual_equalize": true
                    },
                    "Low Level Water Vapor": {
                        "equation": "1-((ch2+ch1)/2)",
                        "individual_equalize": true,
                        "apply_lut": true
                    },
                    "High Level Water Vapor": {
                        "equation": "1-((ch4+ch3)/2)",
                        "individual_equalize": true,
                        "apply_lut": true
                    }
                }
            },
            "mwri2": {
                "handler": "image_handler",
                "name": "MWRI-2",
                "rgb_composites": {
                    "10.20.23": {
                        "equation": "ch10, ch20, ch23",
                        "individual_equalize": true
                    },
                    "Low Level Water Vapor": {
                        "equation": "1-((ch2+ch1)/2)",
                        "individual_equalize": true,
                        "apply_lut": true
                    },
                    "High Level Water Vapor": {
                        "equation": "1-((ch4+ch3)/2)",
                        "individual_equalize": true,
                        "apply_lut": true
                    }
                }
            },
            "atms": {
                "handler": "image_handler",
                "name": "ATMS",
                "rgb_composites": {
                    "ATMS False Color": {
                        "equation": "ch16, ch17, ch18",
                        "individual_equalize": true
                    },
                    "MHS 221": {
                        "equation": "ch17,ch17,ch16",
                        "individual_equalize": true
                    },
                    "MHS 421": {
                        "equation": "ch20,ch17,ch16",
                        "individual_equalize": true
                    },
                    "Microwave Airmass": {
                        "equation": "ch18,ch19,ch20",
                        "individual_equalize": true
                    },
                    "AMSU Surface Relative Temperature": {
                        "equation": "cos(ln(ch1) + ln(ch2)+0.8)",
                        "individual_equalize": true,
                        "apply_lut": true
                    },
                    "550hPa Temperature (~5 km)": {
                        "equation": "ch6",
                        "individual_equalize": true,
                        "apply_lut": true
                    },
                    "350hPa Temperature (~10 km)": {
                        "equation": "ch7",
                        "individual_equalize": true,
                        "apply_lut": true
                    },
                    "200hPa Temperature (~12 km)": {
                        "equation": "ch8",
                        "individual_equalize": true,
                        "apply_lut": true
                    },
                    "100hPa Temperature (~15 km)": {
                        "equation": "ch9",
                        "individual_equalize": true,
                        "apply_lut": true
                    }
                }
            },
            "amsu_a": {
                "handler": "image_handler",
                "name": "AMSU-A",
                "rgb_composites": {
                    "AMSU False Color": {
                        "equation": "ch5, ch4, ch3",
                        "individual_equalize": true
                    },
                    "Surface Relative Temperature": {
                        "equation": "cos(ln(ch1) + ln(ch2)+0.3)",
                        "individual_equalize": true,
                        "apply_lut": true
                    },
                    "550hPa Temperature (~5 km)": {
                        "equation": "ch5",
                        "individual_equalize": true,
                        "apply_lut": true
                    },
                    "350hPa Temperature (~10 km)": {
                        "equation": "ch6",
                        "individual_equalize": true,
                        "apply_lut": true
                    },
                    "200hPa Temperature (~12 km)": {
                        "equation": "ch7",
                        "individual_equalize": true,
                        "apply_lut": true
                    },
                    "100hPa Temperature (~15 km)": {
                        "equation": "ch8",
                        "individual_equalize": true,
                        "apply_lut": true
                    }
                }
            },
            "hirs": {
                "handler": "image_handler",
                "name": "HIRS",
                "rgb_composites": {
<<<<<<< HEAD
                    "HIRS False Color": {
=======
                    "421": {
                        "equation": "ch4, ch2, ch1",
                        "individual_equalize": true,
                        "white_balance": true
                    },
                    "543": {
>>>>>>> 645f1e49
                        "equation": "ch5, ch4, ch3",
                        "individual_equalize": true,
                        "white_balance": true
                    },
                    "Clouds Only (N2O Sounding)": {
                        "equation": "ch14, ch13, 1",
                        "individual_equalize": true
                    },
                    "Low Level Water Vapor": {
                        "equation": "ch10",
                        "individual_equalize": true,
                        "apply_lut": true
                    },
                    "Mid Level Water Vapor": {
                        "equation": "ch11",
                        "individual_equalize": true,
                        "apply_lut": true
                    },
                    "Mid Stratosphere CO2 Temperature": {
                        "equation": "1-ch2",
                        "individual_equalize": true,
                        "apply_lut": true
                    },
                    "Low Stratosphere CO2 Temperature": {
                        "equation": "1-ch3",
                        "individual_equalize": true,
                        "apply_lut": true
                    },
                    "Top Troposphere CO2 Temperature": {
                        "equation": "1-ch4",
                        "individual_equalize": true,
                        "apply_lut": true
                    },
                    "High Troposphere CO2 Temperature": {
                        "equation": "1-ch5",
                        "individual_equalize": true,
                        "apply_lut": true
                    },
                    "Mid Troposphere CO2/H2O Temperature": {
                        "equation": "1-ch6",
                        "individual_equalize": true,
                        "apply_lut": true
                    },
                    "Low Troposphere CO2/H2O Temperature": {
                        "equation": "1-ch7",
                        "individual_equalize": true,
                        "apply_lut": true
                    },
                    "Cloud Detection Channel": {
                        "equation": "ch17",
                        "individual_equalize": true,
                        "apply_lut": true
                    }
                }
            },
            "mtvza": {
                "handler": "image_handler",
                "name": "MTVZA",
                "rgb_composites": {
                    "443 (AMSU 221 equivalent)": {
                        "equation": "ch4, ch4, ch3",
                        "individual_equalize": true
                    },
                    "843 (AMSU 421 equivalent)": {
                        "equation": "ch8, ch4, ch3",
                        "individual_equalize": true
                    },
                    "Soil Moisture": {
                        "equation": "ch14,ch13,ch12",
                        "individual_equalize": true
                    },
                    "MTVZA False Color (WIP)": {
                        "equation": "ch17,1-ch16,1-ch15",
                        "individual_equalize": true
                    },
                    "Test1": {
                        "equation": "1-ch37",
                        "individual_equalize": true,
                        "apply_lut": true,
                        "project": {
                            "width": 2048,
                            "height": 1024,
                            "old_algo": true,
                            "draw_map": true,
                            "config": {
                                "type": "equirectangular"
                            }
                        }
                    },
                    "Test2": {
                        "equation": "1-ch33,1-ch34,1-ch35",
                        "individual_equalize": true,
                        "project": {
                            "width": 2048,
                            "height": 1024,
                            "old_algo": true,
                            "draw_map": true,
                            "config": {
                                "type": "equirectangular"
                            }
                        }
                    }
                }
            },
            "iasi": {
                "handler": "image_handler",
                "name": "IASI",
                "rgb_composites": {
                    "Low Level Water Vapor": {
                        "equation": "1-(ch1535+ch1536+ch1537+ch1538+ch1539+ch1540+ch1545+ch1542+ch1543+ch1544+ch1545)/10",
                        "apply_lut": true,
                        "individual_equalize": true
                    },
                    "Mid Level Water Vapor": {
                        "equation": "1-((ch2870 + ch2871 + ch2872 + ch2873 + ch2874 + ch2875 + ch2876 + ch2877 + ch2878 + ch2879 + ch2880 + ch2881 + ch2882 + ch2883 + ch2884 + ch2885 + ch2886) / 16)",
                        "apply_lut": true,
                        "individual_equalize": true
                    },
                    "Mid Stratosphere CO2 Temperature": {
                        "equation": "(ch140+ch141+ch142)/3",
                        "apply_lut": true,
                        "individual_equalize": true
                    },
                    "Low Stratosphere CO2 Temperature": {
                        "equation": "(ch180+ch181+ch182)/3",
                        "individual_equalize": true,
                        "apply_lut": true
                    },
                    "Top Troposphere CO2 Temperature": {
                        "equation": "(ch230+ch231+ch232+ch233+ch234)/5",
                        "individual_equalize": true,
                        "apply_lut": true
                    },
                    "High Troposphere CO2 Temperature": {
                        "equation": "(ch284+ch283+ch285+ch286+ch287)/5",
                        "individual_equalize": true,
                        "apply_lut": true
                    },
                    "Mid Troposphere CO2/H2O Temperature": {
                        "equation": "(ch351+ch352+ch353+ch354+ch355)/5",
                        "individual_equalize": true,
                        "apply_lut": true
                    },
                    "Low Troposphere CO2/H2O Temperature": {
                        "equation": "(ch415+ch416+ch417+ch418+ch419)/5",
                        "individual_equalize": true,
                        "apply_lut": true
                    },
                    "Cloud Detection Channel": {
                        "equation": "(ch7096+ch7097+ch7098+ch7099+ch7100+ch7101+ch7102+ch7103+ch7104+ch7105+ch7106)/10",
                        "individual_equalize": true,
                        "apply_lut": true
                    },
                    "Clouds Only (N2O Sounding)": {
                        "equation": "1-((ch6259+ch6260+ch6261+ch6262)/4), 1-((ch6171+ch6172+ch6173+ch6174)/4), 1",
                        "individual_equalize": true
                    },
                    "HIRS False Color": {
                        "equation": "(ch284+ch283+ch285+ch286+ch287)/5, (ch230+ch231+ch232+ch233+ch234)/5, (ch180+ch181+ch182)/3",
                        "individual_equalize": true
                    }
                }
            },
            "iasi_img": {
                "handler": "image_handler",
                "name": "IASI Imaging",
                "rgb_composites": {
                    "Imaging Channel": {
                        "equation": "1 - ch1",
                        "individual_equalize": true,
                        "geo_correct": true,
                        "project": {
                            "width": 4096,
                            "height": 2048,
                            "old_algo": true,
                            "draw_map": true,
                            "individual_equalize": true,
                            "config": {
                                "type": "equirectangular"
                            }
                        }
                    }
                }
            },
            "gome": {
                "handler": "image_handler",
                "name": "GOME",
                "rgb_composites": {}
            },
            "sem": {
                "handler": "radiation_handler",
                "name": "SEM",
                "radiation_maps": {
                    "ch1": {
                        "channel": 1,
                        "radius": 5,
                        "min": 0,
                        "max": 255
                    }
                }
            },
            "ocm_oc2": {
                "handler": "image_handler",
                "name": "OCM",
                "rgb_composites": {
                    "642": {
                        "equation": "ch6, ch4, ch2"
                    },
                    "654": {
                        "equation": "ch6, ch5, ch4"
                    },
                    "754": {
                        "equation": "ch7, ch5, ch4"
                    },
                    "882": {
                        "equation": "ch8, ch8, ch2"
                    },
                    "662": {
                        "equation": "ch6, ch6, ch2"
                    }
                }
            },
            "erm": {
                "handler": "image_handler",
                "name": "ERM",
                "rgb_composites": {
                    "Outgoing shortwave IR": {
                        "equation": "ch1",
                        "individual_equalize": true,
                        "project": {
                            "width": 2048,
                            "height": 1024,
                            "old_algo": true,
                            "draw_map": true,
                            "individual_equalize": true,
                            "config": {
                                "type": "equirectangular"
                            }
                        }
                    }
                }
            },
            "ascat": {
                "handler": "scatterometer_handler",
                "name": "ASCAT",
                "grayscale_images": {
                    "ch1": {
                        "channel": 0,
                        "min": 0,
                        "max": 2576687
                    },
                    "ch2": {
                        "channel": 1,
                        "min": 0,
                        "max": 2576687
                    },
                    "ch3": {
                        "channel": 2,
                        "min": 0,
                        "max": 2576687
                    },
                    "ch4": {
                        "channel": 3,
                        "min": 0,
                        "max": 2576687
                    },
                    "ch5": {
                        "channel": 4,
                        "min": 0,
                        "max": 2576687
                    },
                    "ch6": {
                        "channel": 5,
                        "min": 0,
                        "max": 2576687
                    }
                },
                "grayscale_projs": {
                    "backward": {
                        "channel": 0,
                        "min": 0,
                        "max": 2576687,
                        "draw_map": true
                    },
                    "downward": {
                        "channel": 1,
                        "min": 0,
                        "max": 2576687,
                        "draw_map": true
                    },
                    "forward": {
                        "channel": 2,
                        "min": 0,
                        "max": 2576687,
                        "draw_map": true
                    }
                }
            },
            "ols": {
                "handler": "image_handler",
                "name": "OLS",
                "rgb_composites": {
                    "VIS/IR Mix": {
                        "equation": "1-chir, chvis, chvis",
                        "individual_equalize": true
                    },
                    "Thermal Channel": {
                        "equation": "1-chir",
                        "individual_equalize": true
                    }
                }
            },
            "tubin_vis": {
                "handler": "image_handler",
                "name": "TUBIN Visible",
                "rgb_composites": {
                    "241": {
                        "equation": "ch2 * 6 - 0.4, ch4 * 6 - 0.43, ch1 * 6 - 0.4"
                    },
                    "231": {
                        "equation": "ch2 * 6 - 0.4, ch3 * 6 - 0.43, ch1 * 6 - 0.4"
                    },
                    "321": {
                        "equation": "ch3 * 6 - 0.4, ch2 * 6 - 0.43, ch1 * 6 - 0.4"
                    }
                }
            }
        }
    }
}<|MERGE_RESOLUTION|>--- conflicted
+++ resolved
@@ -1350,16 +1350,7 @@
                 "handler": "image_handler",
                 "name": "HIRS",
                 "rgb_composites": {
-<<<<<<< HEAD
                     "HIRS False Color": {
-=======
-                    "421": {
-                        "equation": "ch4, ch2, ch1",
-                        "individual_equalize": true,
-                        "white_balance": true
-                    },
-                    "543": {
->>>>>>> 645f1e49
                         "equation": "ch5, ch4, ch3",
                         "individual_equalize": true,
                         "white_balance": true
