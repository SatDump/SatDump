--- conflicted
+++ resolved
@@ -432,14 +432,8 @@
                     ImGui::SetCursorPosX(ImGui::GetCursorPosX() + 8 * ui_scale);
                     fft_plot->draw({float(recorder_size.x * (1.0 - panel_ratio) - 8 * ui_scale), fft_height});
                     if (show_waterfall && ImGui::IsMouseDragging(ImGuiMouseButton_Left))
-<<<<<<< HEAD
                         waterfall_ratio = ImGui::GetWindowHeight() / wf_size;
                     if (ImGui::IsWindowHovered()){
-=======
-                        waterfall_ratio = ImGui::GetWindowHeight() / recorder_size.y;
-                    if (ImGui::IsWindowHovered())
-                    {
->>>>>>> 22cb3cd2
                         ImVec2 mouse_pos = ImGui::GetMousePos();
                         float ratio = (mouse_pos.x - recorder_size.x * panel_ratio - 16 * ui_scale) / (recorder_size.x * (1.0 - panel_ratio) - 8 * ui_scale) - 0.5;
                         ImGui::SetTooltip(((ratio >= 0 ? "" : "- ") + formatSamplerateToString(abs(ratio) * get_samplerate())).c_str());
