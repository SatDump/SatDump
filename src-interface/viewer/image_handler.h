#pragma once

#include "viewer.h"

#include "logger.h"
#include "products/image_products.h"
#include "common/widgets/image_view.h"
#include "imgui/imgui_stdlib.h"
#include "core/style.h"
#include "libs/ctpl/ctpl_stl.h"
#include "common/widgets/markdown_helper.h"
#include "common/widgets/timed_message.h"

namespace satdump
{
    class ImageViewerHandler : public ViewerHandler
    {
    public:
        ~ImageViewerHandler();

        // Products
        ImageProducts *products;

        // Image handling
        int active_channel_id = 0, select_image_id = 1;
        bool active_channel_calibrated = false;
        std::string select_image_str;
        image::Image rgb_image, current_image;
        ImageViewWidget image_view;

        // Map projection stuff
        std::function<std::pair<int, int>(float, float, int, int)> proj_func;
        nlohmann::json last_proj_cfg;
        bool last_correct_image = false;
        bool last_rotate_image = false;
        size_t last_width = 0;
        size_t last_height = 0;

        // Other controls
        bool remove_background = false;
        bool median_blur = false;
        bool despeckle = false;
        bool rotate_image = false;
        bool equalize_image = false;
        bool individual_equalize_image = false;
        bool invert_image = false;
        bool correct_image = false;
        bool normalize_image = false;
        bool white_balance_image = false;
        bool manual_brightness_contrast = false;
        float manual_brightness_contrast_brightness = 0.0;
        float manual_brightness_contrast_constrast = 0.0;

        // GUI
        bool range_window = false;
        std::vector<std::pair<double, double>> temp_ranges, radiance_ranges;
        bool update_needed;
        bool is_updating = false;

        OverlayHandler overlay_handler;

        // Calibration
        bool is_temp = false;
        bool show_scale = false;
<<<<<<< HEAD
        image::Image<uint16_t> scale_image; // 512x25
        ImageViewWidget scale_view, scale_view_horizontal;
=======
        image::Image scale_image; // 512x25
        unsigned int scale_texture_id = 0;
        uint32_t *scale_buffer = nullptr;
        bool scale_has_update = false;
>>>>>>> 13336988

        // LUT
        bool using_lut = false;
        image::Image lut_image;

        // Geo-Correction
        std::vector<int> correction_factors;

        // RGB Handling
        ImageCompositeCfg rgb_compo_cfg;
        std::vector<std::string> channel_numbers;
        float rgb_progress = 0;
        bool rgb_processing = false;
        std::vector<std::pair<std::string, ImageCompositeCfg>> rgb_presets;
        std::string preset_search_str;
        int select_rgb_presets = -1;

        bool show_markdown_description = false;
        widgets::MarkdownHelper markdown_composite_info;

        std::vector<double> current_timestamps;
        nlohmann::json current_proj_metadata;

        bool projection_use_old_algo = false;

        // Utils
        void updateScaleImage();
        void updateCorrectionFactors(bool first = false);

        // The Rest
        void init();
        void updateImage();

        ctpl::thread_pool handler_thread_pool = ctpl::thread_pool(1);
        std::mutex async_image_mutex;
        void asyncUpdate();
        void updateRGB();

        void drawMenu();
        void drawContents(ImVec2 win_size);
        float drawTreeMenu();

        bool canBeProjected();
        void addCurrentToProjections();

        widgets::TimedMessage proj_notif;

        static std::string getID() { return "image_handler"; }
        static std::shared_ptr<ViewerHandler> getInstance() { return std::make_shared<ImageViewerHandler>(); }
    };
}<|MERGE_RESOLUTION|>--- conflicted
+++ resolved
@@ -62,15 +62,10 @@
         // Calibration
         bool is_temp = false;
         bool show_scale = false;
-<<<<<<< HEAD
-        image::Image<uint16_t> scale_image; // 512x25
-        ImageViewWidget scale_view, scale_view_horizontal;
-=======
         image::Image scale_image; // 512x25
         unsigned int scale_texture_id = 0;
         uint32_t *scale_buffer = nullptr;
         bool scale_has_update = false;
->>>>>>> 13336988
 
         // LUT
         bool using_lut = false;
