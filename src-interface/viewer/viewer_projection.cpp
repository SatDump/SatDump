--- conflicted
+++ resolved
@@ -92,7 +92,7 @@
             ImGui::SameLine();
             ImGui::Text("Overlay");
             ImGui::EndGroup();
-            
+
             ImGui::Separator(); //////////////////////////////////////////////////////
 
             ImGui::RadioButton("Equirectangular", &selected_external_type, 0);
@@ -120,7 +120,7 @@
             }
 
             ImGui::Separator(); ///////////////////////////////////////////////////
-            
+
             ImGui::Text("Layers :");
             ImGui::SetNextItemWidth(ImGui::GetWindowWidth());
             bool select = false;
@@ -129,20 +129,13 @@
                 for (int i = 0; i < (int)projection_layers.size(); i++)
                 {
                     ProjectionLayer &layer = projection_layers[i];
-<<<<<<< HEAD
-                    ImGui::Selectable(layer.name.c_str(), &select);
+                    ImGui::Selectable(layer.name.c_str(), &select, ImGuiSelectableFlags_None, ImVec2(ImGui::GetWindowSize().x - 40, 22));
                     ImGui::Image((void *)(intptr_t)layer.getPreview(), {100 * ui_scale, 100 * ui_scale});
-                    ImGui::DragFloat(std::string("Opacity##opacitylayer" + layer.name + std::to_string(i)).c_str(), &layer.opacity, 1.0, 0, 100);
-                    ImGui::Checkbox(std::string("Show##enablelayer" + layer.name + std::to_string(i)).c_str(), &layer.enabled);
-                    ImGui::ProgressBar(layer.progress);
-=======
-                    ImGui::Selectable(layer.name.c_str(), &select, ImGuiSelectableFlags_None, ImVec2(ImGui::GetWindowSize().x-40, 22));
-                    ImGui::SameLine(ImGui::GetWindowWidth()-40);
+                    ImGui::SameLine(ImGui::GetWindowWidth() - 40);
                     ImGui::Checkbox(std::string("##enablelayer" + layer.name + std::to_string(i)).c_str(), &layer.enabled);
-                    //ImGui::DragFloat(std::string("Opacity##opacitylayer" + layer.name + std::to_string(i)).c_str(), &layer.opacity, 1.0, 0, 100);
-                    //ImGui::ProgressBar(layer.progress);
-                    FancySlider("", "Opacity", &layer.opacity, ImGui::GetWindowWidth()-21);
->>>>>>> 60b2ca06
+                    // ImGui::DragFloat(std::string("Opacity##opacitylayer" + layer.name + std::to_string(i)).c_str(), &layer.opacity, 1.0, 0, 100);
+                    // ImGui::ProgressBar(layer.progress);
+                    FancySlider("", "Opacity", &layer.opacity, ImGui::GetWindowWidth() - 21);
                     if (layer.type == 1)
                     {
                         if (ImGui::Button("Delete"))
