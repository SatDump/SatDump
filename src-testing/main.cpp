--- conflicted
+++ resolved
@@ -41,11 +41,7 @@
 
     source.d_buffer_size = 30000;
     source.d_file = argv[1];
-<<<<<<< HEAD
-    source.d_type = dsp::BasebandType::CF_32;
-=======
     source.d_type = dsp::CF_32;
->>>>>>> 12861b36
 
     agc.d_gain = 1.0;
     agc.d_max_gain = 65536;
