/**********************************************************************
 * This file is used for testing random stuff without running the
 * whole of SatDump, which comes in handy for debugging individual
 * elements before putting them all together in modules...
 *
 * If you are an user, ignore this file which will not be built by
 * default, and if you're a developper in need of doing stuff here...
 * Go ahead!
 *
 * Don't judge the code you might see in there! :)
 **********************************************************************/

#include "logger.h"
<<<<<<< HEAD
#include <fstream>
#include "common/dsp/complex.h"
#include "volk/volk.h"
#include <volk/volk_alloc.hh>
#include "common/dsp/buffer.h"
=======
>>>>>>> 45419c62

int main(int /*argc*/, char *argv[])
{
    initLogger();
<<<<<<< HEAD

    std::ifstream data_in(argv[1], std::ios::binary);
    std::ofstream data_out(argv[2], std::ios::binary);

    complex_t *input_buffer = new complex_t[STREAM_BUFFER_SIZE];
    uint8_t *ziq_output_buffer = new uint8_t[STREAM_BUFFER_SIZE * 2];

    uint32_t pkt_size = 0;

    while (!data_in.eof())
    {
        data_in.read((char *)ziq_output_buffer, 12);

        pkt_size = *((uint32_t *)&ziq_output_buffer[4]);
        float scale = *((float *)&ziq_output_buffer[8]);

        data_in.read((char *)&ziq_output_buffer[12], pkt_size * 2);

        volk_8i_s32f_convert_32f((float *)input_buffer, (int8_t *)&ziq_output_buffer[12], scale, pkt_size * 2);

        data_out.write((char *)input_buffer, pkt_size * sizeof(complex_t));
    }
=======
>>>>>>> 45419c62
}<|MERGE_RESOLUTION|>--- conflicted
+++ resolved
@@ -11,41 +11,8 @@
  **********************************************************************/
 
 #include "logger.h"
-<<<<<<< HEAD
-#include <fstream>
-#include "common/dsp/complex.h"
-#include "volk/volk.h"
-#include <volk/volk_alloc.hh>
-#include "common/dsp/buffer.h"
-=======
->>>>>>> 45419c62
 
 int main(int /*argc*/, char *argv[])
 {
     initLogger();
-<<<<<<< HEAD
-
-    std::ifstream data_in(argv[1], std::ios::binary);
-    std::ofstream data_out(argv[2], std::ios::binary);
-
-    complex_t *input_buffer = new complex_t[STREAM_BUFFER_SIZE];
-    uint8_t *ziq_output_buffer = new uint8_t[STREAM_BUFFER_SIZE * 2];
-
-    uint32_t pkt_size = 0;
-
-    while (!data_in.eof())
-    {
-        data_in.read((char *)ziq_output_buffer, 12);
-
-        pkt_size = *((uint32_t *)&ziq_output_buffer[4]);
-        float scale = *((float *)&ziq_output_buffer[8]);
-
-        data_in.read((char *)&ziq_output_buffer[12], pkt_size * 2);
-
-        volk_8i_s32f_convert_32f((float *)input_buffer, (int8_t *)&ziq_output_buffer[12], scale, pkt_size * 2);
-
-        data_out.write((char *)input_buffer, pkt_size * sizeof(complex_t));
-    }
-=======
->>>>>>> 45419c62
 }