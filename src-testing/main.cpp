--- conflicted
+++ resolved
@@ -11,17 +11,15 @@
  **********************************************************************/
 
 #include "logger.h"
-#include "products/image_products.h"
-#include "common/map/map_drawer.h"
-#include "resources.h"
-#include "nlohmann/json_utils.h"
-#include "core/config.h"
-#include "common/projection/reprojector.h"
-#include "common/projection/gcp_compute/gcp_compute.h"
-#include "common/projection/projs/equirectangular.h"
-#include "common/utils.h"
-#include "common/projection/projs/equirectangular.h"
-#include "common/projection/sat_proj/sat_proj.h"
+#include <fstream>
+#include "common/ccsds/ccsds_weather/vcdu.h"
+#include "common/ccsds/ccsds_weather/demuxer.h"
+#include <cmath>
+#include "common/image/image.h"
+#include "common/repack.h"
+#include "common/codings/randomization.h"
+#include "common/image/image.h"
+#include <filesystem>
 
 #include <map>
 
@@ -213,7 +211,6 @@
     std::string user_path = std::string(getenv("HOME")) + "/.config/satdump";
     satdump::config::loadConfig("satdump_cfg.json", user_path);
 
-<<<<<<< HEAD
     satdump::ImageProducts img_pro;
     img_pro.load(argv[1]);
 
@@ -232,46 +229,15 @@
     image::Image<uint16_t> map_image;
     map_image.load_img("/home/alan/Downloads/world.200408.3x21600x10800 (1).png");
 
-    auto proj_func = satdump::get_sat_proj(img_pro.get_proj_cfg(), img_pro.get_tle(), img_pro.get_timestamps());
-
-    geodetic::projection::EquirectangularProjection equ_proj;
-    equ_proj.init(map_image.width(), map_image.height(), -180, 90, 180, -90);
-
-    input_image.to_rgb();
+    uint8_t cadu[552];
+
+    std::map<uint64_t, std::vector<uint8_t>> all_files;
+
+    int payload_size = 514 - 2;
+
+    codings::crc::GenericCRC crc_check(16, 4129, 0xFFFF, 0x0000, false, false);
 
     for (int x = 0; x < input_image.width(); x++)
-    {
-        for (int y = 0; y < input_image.height(); y++)
-        {
-            geodetic::geodetic_coords_t pos;
-            if (proj_func->get_position(x, y, pos))
-                continue;
-            int x2, y2;
-            equ_proj.forward(pos.lon, pos.lat, x2, y2);
-
-            int val = input_image[y * input_image.width() + x];
-            if (val < 10)
-                for (int c = 0; c < 3; c++)
-                    input_image.channel(c)[y * input_image.width() + x] = map_image.channel(c)[y2 * map_image.width() + x2];
-            else
-                for (int c = 0; c < 3; c++)
-                    input_image.channel(c)[y * input_image.width() + x] = (map_image.channel(c)[y2 * map_image.width() + x2] * 0.4 + val * 0.6);
-        }
-    }
-#endif
-
-    input_image.save_png("test2.png");
-}
-=======
-    uint8_t cadu[552];
-
-    std::map<uint64_t, std::vector<uint8_t>> all_files;
-
-    int payload_size = 514 - 2;
-
-    codings::crc::GenericCRC crc_check(16, 4129, 0xFFFF, 0x0000, false, false);
-
-    while (!data_in.eof())
     {
         // Read buffer
         data_in.read((char *)cadu, 552);
@@ -405,5 +371,4 @@
 
     data_out.write((char *)out.data(), out.size());
 }
-#endif
->>>>>>> acb4e95c
+#endif