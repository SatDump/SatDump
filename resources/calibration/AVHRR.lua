-- AVHRR/3 Calibration

function calc_rad(channel, pos_y, px_val)
    local nlin = perLine_perChannel[pos_y][channel]["Ns"] +
        (perLine_perChannel[pos_y][channel]["Nbb"] - perLine_perChannel[pos_y][channel]["Ns"]) *
        (perLine_perChannel[pos_y][channel]["Spc"] - px_val) /
        (perLine_perChannel[pos_y][channel]["Spc"] - perLine_perChannel[pos_y][channel]["Blb"])
    out_rad = nlin + perChannel[channel]["b"][0] + perChannel[channel]["b"][1] * nlin +
        perChannel[channel]["b"][2] * nlin * nlin;
end

function init()
    perLine_perChannel = lua_vars["perLine_perChannel"]
    perChannel = lua_vars["perChannel"]
    crossover = {}
    for i = 0, 2, 1 do
        crossover[i] = (perChannel[i]["int_hi"] - perChannel[i]["int_lo"])/(perChannel[i]["slope_lo"] - perChannel[i]["slope_hi"])
    end
end

function compute(channel, pos_x, pos_y, px_val)
    if (channel < 3) then
<<<<<<< HEAD
        if (px_val <= crossover[channel]) then
            return perChannel[channel]["slope_lo"] * px_val + perChannel[channel]["int_lo"]
=======
        local crossover = (perChannel[channel]["int_hi"] - perChannel[channel]["int_lo"]) /
            (perChannel[channel]["slope_lo"] - perChannel[channel]["slope_hi"])
        if (px_val <= crossover) then
            return (perChannel[channel]["slope_lo"] * px_val + perChannel[channel]["int_lo"]) / 100.0
>>>>>>> 7f4a72d2
        else
            return (perChannel[channel]["slope_hi"] * px_val + perChannel[channel]["int_hi"]) / 100.0
        end
    else
        if pcall(calc_rad, channel, pos_y, px_val) then
            return out_rad
        else
            return 0
        end
    end
end<|MERGE_RESOLUTION|>--- conflicted
+++ resolved
@@ -20,15 +20,8 @@
 
 function compute(channel, pos_x, pos_y, px_val)
     if (channel < 3) then
-<<<<<<< HEAD
         if (px_val <= crossover[channel]) then
             return perChannel[channel]["slope_lo"] * px_val + perChannel[channel]["int_lo"]
-=======
-        local crossover = (perChannel[channel]["int_hi"] - perChannel[channel]["int_lo"]) /
-            (perChannel[channel]["slope_lo"] - perChannel[channel]["slope_hi"])
-        if (px_val <= crossover) then
-            return (perChannel[channel]["slope_lo"] * px_val + perChannel[channel]["int_lo"]) / 100.0
->>>>>>> 7f4a72d2
         else
             return (perChannel[channel]["slope_hi"] * px_val + perChannel[channel]["int_hi"]) / 100.0
         end
