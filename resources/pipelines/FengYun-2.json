--- conflicted
+++ resolved
@@ -48,14 +48,7 @@
                 "parameters": {}
             },
             "products": {
-<<<<<<< HEAD
                 "fengyun_svissr_image_decoder": {}
-=======
-                "module": "fengyun_svissr_image_decoder",
-                "parameters": {
-                    "satname": "FY-2x"
-                }
->>>>>>> 6e4ece54
             }
         }
     }
