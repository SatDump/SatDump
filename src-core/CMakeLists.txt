--- conflicted
+++ resolved
@@ -136,11 +136,8 @@
     else()
         pkg_check_modules(FFTW3 REQUIRED fftw3f)
         target_link_libraries(satdump_core PUBLIC ${FFTW3_LIBRARIES})
-<<<<<<< HEAD
-=======
 
         target_link_libraries(satdump_core PUBLIC stdc++fs)
->>>>>>> aeb619e3
     endif()
 
     # NNG
@@ -154,7 +151,6 @@
         target_compile_definitions(satdump_core PUBLIC BUILD_ZIQ="1")
     endif()
 
-<<<<<<< HEAD
     # LuaJIT
     include(FindLuaJit)
 
@@ -167,11 +163,6 @@
         target_include_directories(satdump_core PUBLIC libs/lua)
     endif()
 
-    # FS
-    target_link_libraries(satdump_core PUBLIC stdc++fs)
-
-=======
->>>>>>> aeb619e3
     # Dynamic linking
     target_link_libraries(satdump_core PUBLIC dl)
 
