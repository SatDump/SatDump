--- conflicted
+++ resolved
@@ -136,11 +136,6 @@
     else()
         pkg_check_modules(FFTW3 REQUIRED fftw3f)
         target_link_libraries(satdump_core PUBLIC ${FFTW3_LIBRARIES})
-<<<<<<< HEAD
-=======
-
-        # target_link_libraries(satdump_core PUBLIC stdc++fs atomic)
->>>>>>> 1c22682c
     endif()
 
     # NNG
@@ -154,7 +149,6 @@
         target_compile_definitions(satdump_core PUBLIC BUILD_ZIQ="1")
     endif()
 
-<<<<<<< HEAD
     # LuaJIT
     include(FindLuaJit)
 
@@ -166,10 +160,9 @@
     else()
         target_include_directories(satdump_core PUBLIC libs/lua)
     endif()
-=======
+
     # FS
     target_link_libraries(satdump_core PUBLIC stdc++fs)
->>>>>>> 1c22682c
 
     # Dynamic linking
     target_link_libraries(satdump_core PUBLIC dl)
