#include "module_demod_base.h"
#include "logger.h"
#include "imgui/imgui.h"
#include "core/config.h"
#include "common/dsp_source_sink/format_notated.h"

namespace demod
{
    BaseDemodModule::BaseDemodModule(std::string input_file, std::string output_file_hint, nlohmann::json parameters) : ProcessingModule(input_file, output_file_hint, parameters),
                                                                                                                        constellation(100.0f / 127.0f, 100.0f / 127.0f, demod_constellation_size)
    {
        // Parameters parsing
        if (parameters.count("samplerate") > 0)
            d_samplerate = parameters["samplerate"].get<long>();
        else
            throw satdump_exception("Samplerate parameter must be present!");

        if (parameters.count("buffer_size") > 0)
            d_buffer_size = parameters["buffer_size"].get<long>();
        else
            d_buffer_size = std::min<int>(dsp::STREAM_BUFFER_SIZE, std::max<int>(8192 + 1, d_samplerate / 200));

        if (parameters.count("symbolrate") > 0)
            d_symbolrate = parameters["symbolrate"].get<long>();

        if (parameters.count("agc_rate") > 0)
            d_agc_rate = parameters["agc_rate"].get<float>();

        if (parameters.count("dc_block") > 0)
            d_dc_block = parameters["dc_block"].get<bool>();

        if (parameters.count("freq_shift") > 0)
            d_frequency_shift = parameters["freq_shift"].get<long>();

        if (parameters.count("iq_swap") > 0)
            d_iq_swap = parameters["iq_swap"].get<bool>();

        /////////////////////
        if (parameters.count("enable_doppler") > 0)
            d_doppler_enable = parameters["enable_doppler"].get<bool>();

        if (parameters.count("doppler_alpha") > 0)
            d_doppler_alpha = parameters["doppler_alpha"].get<float>();
        /////////////////////

        if (parameters.count("dump_intermediate") > 0)
            d_dump_intermediate = parameters["dump_intermediate"].get<std::string>();

        snr = 0;
        peak_snr = 0;

        showWaterfall = satdump::config::main_cfg["user_interface"]["show_waterfall_demod_fft"]["value"].get<bool>();
    }

    void BaseDemodModule::initb(bool resample_here)
    {
#if 0
        if (d_parameters.contains("min_sps"))
            MIN_SPS = d_parameters["min_sps"].get<float>();
        if (d_parameters.contains("max_sps"))
            MAX_SPS = d_parameters["max_sps"].get<float>();

        float input_sps = (float)d_samplerate / (float)d_symbolrate; // Compute input SPS
        resample = input_sps > MAX_SPS || input_sps < MIN_SPS;       // If SPS is out of allowed range, we resample

        int range = pow(10, (std::to_string(int(d_symbolrate)).size() - 1)); // Avoid complex resampling

        final_samplerate = d_samplerate;

        if (d_parameters.count("custom_samplerate") > 0)
            final_samplerate = d_parameters["custom_samplerate"].get<long>();
        else if (MAX_SPS == MIN_SPS)
            final_samplerate = d_symbolrate * MAX_SPS;
        else if (input_sps > MAX_SPS)
            final_samplerate = resample ? (round(d_symbolrate / range) * range) * MAX_SPS : d_samplerate; // Get the final samplerate we'll be working with
        else if (input_sps < MIN_SPS)
            final_samplerate = resample ? d_symbolrate * MIN_SPS : d_samplerate; // Get the final samplerate we'll be working with

        float decimation_factor = d_samplerate / final_samplerate; // Decimation factor to rescale our input buffer

        if (resample)
            d_buffer_size *= ceil(decimation_factor);
        if (d_buffer_size > 8192 * 20)
            d_buffer_size = 8192 * 20;

        final_sps = final_samplerate / (float)d_symbolrate;

        logger->debug("Input SPS : %f", input_sps);
        logger->debug("Resample : " + std::to_string(resample));
        logger->debug("Samplerate : %f", final_samplerate);
        logger->debug("Dec factor : %f", decimation_factor);
        logger->debug("Final SPS : %f", final_sps);

        if (input_sps < 1.0)
            throw satdump_exception("SPS is invalid. Must be above 1!");

        // Init DSP Blocks
        if (input_data_type == DATA_FILE)
            file_source = std::make_shared<dsp::FileSourceBlock>(d_input_file, d_parameters["baseband_format"].get<std::string>(), d_buffer_size, d_iq_swap);

        if (d_dc_block)
            dc_blocker = std::make_shared<dsp::CorrectIQBlock<complex_t>>(input_data_type == DATA_DSP_STREAM ? input_stream : file_source->output_stream);

        // Cleanup things a bit
        std::shared_ptr<dsp::stream<complex_t>> input_data = d_dc_block ? dc_blocker->output_stream : (input_data_type == DATA_DSP_STREAM ? input_stream : file_source->output_stream);

        if (d_frequency_shift != 0)
            freq_shift = std::make_shared<dsp::FreqShiftBlock>(input_data, d_samplerate, d_frequency_shift);

        if (d_doppler_enable)
        {
            double frequency = -1;
            if (d_parameters.count("satellite_frequency"))
                frequency = d_parameters["satellite_frequency"].get<double>();
            else
                throw satdump_exception("Satellite Frequency is required for doppler correction!");

            if (d_frequency_shift != 0)
                frequency += d_frequency_shift;

            int norad = -1;
            if (d_parameters.count("satellite_norad"))
                norad = d_parameters["satellite_norad"].get<double>();
            else
                throw satdump_exception("Satellite NORAD is required for doppler correction!");

            // QTH, with a way to override it
            double qth_lon = 0, qth_lat = 0, qth_alt = 0;
            try
            {
                qth_lon = satdump::config::main_cfg["satdump_general"]["qth_lon"]["value"].get<double>();
                qth_lat = satdump::config::main_cfg["satdump_general"]["qth_lat"]["value"].get<double>();
                qth_alt = satdump::config::main_cfg["satdump_general"]["qth_alt"]["value"].get<double>();
            }
            catch (std::exception &)
            {
            }

            if (d_parameters.count("qth_lon"))
                qth_lon = d_parameters["qth_lon"].get<double>();
            if (d_parameters.count("qth_lat"))
                qth_lat = d_parameters["qth_lat"].get<double>();
            if (d_parameters.count("qth_alt"))
                qth_alt = d_parameters["qth_alt"].get<double>();

            doppler_shift = std::make_shared<dsp::DopplerCorrectBlock>(d_frequency_shift != 0 ? freq_shift->output_stream : input_data,
                                                                       d_samplerate, d_doppler_alpha, frequency, norad,
                                                                       qth_lon, qth_lat, qth_alt);
            if (input_data_type == DATA_FILE)
            {
                if (d_parameters.count("start_timestamp") > 0)
                    doppler_shift->start_time = d_parameters["start_timestamp"].get<double>();
                else
                {
                    logger->error("Start Timestamp is required for doppler correction! Disabling doppler.");
                    doppler_shift.reset();
                    d_doppler_enable = false;
                }
            }
        }

        std::shared_ptr<dsp::stream<complex_t>> input_data_final = d_doppler_enable ? doppler_shift->output_stream
                                                                                    : (d_frequency_shift != 0 ? freq_shift->output_stream : input_data);

        if (input_data_type == DATA_FILE)
        {
            fft_splitter = std::make_shared<dsp::SplitterBlock>(input_data_final);
            fft_splitter->add_output("fft");
            fft_splitter->set_enabled("fft", show_fft);

            if (d_dump_intermediate != "")
            {
                fft_splitter->add_output("intermediate");
                fft_splitter->set_enabled("intermediate", true);
                intermediate_file_sink = std::make_shared<dsp::FileSinkBlock>(fft_splitter->get_output("intermediate"));
            }

            fft_proc = std::make_shared<dsp::FFTPanBlock>(fft_splitter->get_output("fft"));
            fft_proc->set_fft_settings(8192, final_samplerate, 120);
            fft_proc->avg_num = 10;
            fft_plot = std::make_shared<widgets::FFTPlot>(fft_proc->output_stream->writeBuf, 8192, -10, 20, 10);
            waterfall_plot = std::make_shared<widgets::WaterfallPlot>(8192, 500);
            waterfall_plot->set_rate(120, 10);
            fft_proc->on_fft = [this](float *v)
            { waterfall_plot->push_fft(v); };
        }

        std::shared_ptr<dsp::stream<complex_t>> input_data_final_fft = input_data_type == DATA_FILE ? fft_splitter->output_stream : input_data_final;

        // Init resampler if required
        if (resample && resample_here)
            resampler = std::make_shared<dsp::SmartResamplerBlock<complex_t>>(input_data_final_fft, final_samplerate, d_samplerate);

        // AGC
        agc = std::make_shared<dsp::AGCBlock<complex_t>>((resample && resample_here) ? resampler->output_stream : input_data_final_fft, d_agc_rate, 1.0f, 1.0f, 65536);
#else
        if (d_parameters.contains("min_sps"))
            MIN_SPS = d_parameters["min_sps"].get<float>();
        if (d_parameters.contains("max_sps"))
            MAX_SPS = d_parameters["max_sps"].get<float>();

        float input_sps = (float)d_samplerate / (float)d_symbolrate; // Compute input SPS
        resample = input_sps > MAX_SPS || input_sps < MIN_SPS;       // If SPS is out of allowed range, we resample

        int range = pow(10, (std::to_string(int(d_symbolrate)).size() - 1)); // Avoid complex resampling

        final_samplerate = d_samplerate;

        if (d_parameters.count("custom_samplerate") > 0)
            final_samplerate = d_parameters["custom_samplerate"].get<long>();
        else if (MAX_SPS == MIN_SPS)
            final_samplerate = d_symbolrate * MAX_SPS;
        else if (input_sps > MAX_SPS)
            final_samplerate = resample ? (round(d_symbolrate / range) * range) * MAX_SPS : d_samplerate; // Get the final samplerate we'll be working with
        else if (input_sps < MIN_SPS)
            final_samplerate = resample ? d_symbolrate * MIN_SPS : d_samplerate; // Get the final samplerate we'll be working with

        float decimation_factor = d_samplerate / final_samplerate; // Decimation factor to rescale our input buffer

        if (resample)
            d_buffer_size *= ceil(decimation_factor);
        if (d_buffer_size > 8192 * 20)
            d_buffer_size = 8192 * 20;

        final_sps = final_samplerate / (float)d_symbolrate;

        logger->debug("Input SPS : %f", input_sps);
        logger->debug("Resample : " + std::to_string(resample));
        logger->debug("Samplerate : %f", final_samplerate);
        logger->debug("Dec factor : %f", decimation_factor);
        logger->debug("Final SPS : %f", final_sps);

        if (input_sps < 1.0)
            throw satdump_exception("SPS is invalid. Must be above 1!");

        // Init DSP Blocks
        if (input_data_type == DATA_FILE)
        {
            nfile_source.d_file = d_input_file;
            nfile_source.d_type = dsp::basebandTypeFromString(d_parameters["baseband_format"]);
            nfile_source.d_buffer_size = d_buffer_size;
            nfile_source.d_iq_swap = d_iq_swap;
        }

        std::shared_ptr<NaFiFo> next_out = nfile_source.get_output(0);

        if (d_dc_block)
        {
            ndc_blocker.set_input(0, /*input_data_type == DATA_DSP_STREAM ? input_stream : */ nfile_source.get_output(0));
            next_out = ndc_blocker.get_output(0);
        }

        if (d_frequency_shift != 0)
        {
            nfreq_shift.d_samplerate = d_samplerate;
            nfreq_shift.d_shift = d_frequency_shift;
            nfreq_shift.set_input(0, next_out);
            next_out = nfreq_shift.get_output(0);
        }

        if (d_doppler_enable)
        {
            double frequency = -1;
            if (d_parameters.count("satellite_frequency"))
                frequency = d_parameters["satellite_frequency"].get<double>();
            else
                throw satdump_exception("Satellite Frequency is required for doppler correction!");

            if (d_frequency_shift != 0)
                frequency += d_frequency_shift;

            int norad = -1;
            if (d_parameters.count("satellite_norad"))
                norad = d_parameters["satellite_norad"].get<double>();
            else
                throw satdump_exception("Satellite NORAD is required for doppler correction!");

            // QTH, with a way to override it
            double qth_lon = 0, qth_lat = 0, qth_alt = 0;
            try
            {
                qth_lon = satdump::config::main_cfg["satdump_general"]["qth_lon"]["value"].get<double>();
                qth_lat = satdump::config::main_cfg["satdump_general"]["qth_lat"]["value"].get<double>();
                qth_alt = satdump::config::main_cfg["satdump_general"]["qth_alt"]["value"].get<double>();
            }
            catch (std::exception &)
            {
            }

            if (d_parameters.count("qth_lon"))
                qth_lon = d_parameters["qth_lon"].get<double>();
            if (d_parameters.count("qth_lat"))
                qth_lat = d_parameters["qth_lat"].get<double>();
            if (d_parameters.count("qth_alt"))
                qth_alt = d_parameters["qth_alt"].get<double>();

            // doppler_shift = std::make_shared<dsp::DopplerCorrectBlock>(d_frequency_shift != 0 ? freq_shift->output_stream : input_data,
            //                                                            d_samplerate, d_doppler_alpha, frequency, norad,
            //
            //                                                            qth_lon, qth_lat, qth_alt);

            ndoppler_correct.d_samplerate = d_samplerate;
            ndoppler_correct.d_apha = d_doppler_alpha;
            ndoppler_correct.d_signal_frequency = frequency;
            ndoppler_correct.d_norad = norad;
            ndoppler_correct.d_qth_alt = qth_alt;
            ndoppler_correct.d_qth_lat = qth_lat;
            ndoppler_correct.d_qth_lon = qth_lon;

            ndoppler_correct.set_input(0, next_out);

            if (input_data_type == DATA_FILE)
            {
                if (d_parameters.count("start_timestamp") > 0)
                    ndoppler_correct.d_start_time = d_parameters["start_timestamp"].get<double>();
                else
                {
                    logger->error("Start Timestamp is required for doppler correction! Disabling doppler.");
                    // doppler_shift.reset();
                    d_doppler_enable = false;
                }
            }

            next_out = ndoppler_correct.get_output(0);
        }

        if (input_data_type == DATA_FILE)
        {
            nfft_splitter.set_input(0, next_out);
            nfft_splitter.add_output("fft");
            nfft_splitter.set_enabled("fft", show_fft);

            if (d_dump_intermediate != "")
            {
                nfft_splitter.add_output("intermediate");
                nfft_splitter.set_enabled("intermediate", true);
                nintermediate_file_sink.set_input(0, nfft_splitter.sget_output("intermediate"));
            }

            nfft_proc.set_input(0, nfft_splitter.sget_output("fft"));
            nfft_proc.d_size = 8192;
            nfft_proc.d_samplerate = final_samplerate;
            nfft_proc.d_rate = 120;
            nfft_proc.avg_num = 10;
            fft_plot = std::make_shared<widgets::FFTPlot>(nfft_proc.d_output_buffer, 8192, -10, 20, 10);
            waterfall_plot = std::make_shared<widgets::WaterfallPlot>(8192, 500);
            waterfall_plot->set_rate(120, 10);
            nfft_proc.on_fft = [this](float *v)
            { waterfall_plot->push_fft(v); };

            next_out = nfft_splitter.get_output(0);
        }

        // Init resampler if required
        if (resample && resample_here)
        {
            nresampler.d_interpolation = final_samplerate;
            nresampler.d_decimation = d_samplerate;
            nresampler.set_input(0, next_out);
        }

        // AGC
        nagc.d_gain = 1;
        nagc.d_rate = d_agc_rate;
        nagc.d_reference = 1;
        nagc.d_max_gain = 655536;

        nagc.set_input(0, (resample && resample_here) ? nresampler.get_output(0) : (input_data_type == DATA_FILE ? nfft_splitter.get_output(0) : (d_dc_block ? ndc_blocker.get_output(0) : nfile_source.get_output(0))));
#endif
    }

    std::vector<ModuleDataType> BaseDemodModule::getInputTypes()
    {
        return {DATA_FILE, DATA_DSP_STREAM};
    }

    std::vector<ModuleDataType> BaseDemodModule::getOutputTypes()
    {
        return {DATA_FILE, DATA_STREAM};
    }

    BaseDemodModule::~BaseDemodModule()
    {
    }

    void BaseDemodModule::start()
    {
        // Start
        if (input_data_type == DATA_FILE)
            nfile_source.start();
        if (d_dc_block)
            ndc_blocker.start();
        if (d_frequency_shift != 0)
            nfreq_shift.start();
        if (d_doppler_enable)
            ndoppler_correct.start();
        if (input_data_type == DATA_FILE)
            nfft_splitter.start();
        if (input_data_type == DATA_FILE && d_dump_intermediate != "")
        {
<<<<<<< HEAD
            nintermediate_file_sink.start();
            nintermediate_file_sink.set_output_sample_type(dsp::basebandTypeFromString(d_dump_intermediate));
=======
            intermediate_file_sink->start();
            intermediate_file_sink->set_output_sample_type(d_dump_intermediate);
>>>>>>> 48540c7a
            std::string int_file = d_output_file_hint + "_" + std::to_string((uint64_t)d_samplerate) + "_intermediate_iq";
            logger->trace("Recording intermediate to " + int_file);
            nintermediate_file_sink.start_recording(int_file, d_samplerate);
        }
        if (input_data_type == DATA_FILE)
            nfft_proc.start();
        if (resample)
            nresampler.start();
        nagc.start();
    }

    void BaseDemodModule::stop()
    {
        // Stop
        if (input_data_type == DATA_FILE)
            nfile_source.stop();
        if (d_dc_block)
            ndc_blocker.stop();
        if (d_frequency_shift != 0)
            nfreq_shift.stop();
        if (d_doppler_enable)
            ndoppler_correct.stop();
        if (input_data_type == DATA_FILE)
            nfft_splitter.stop();
        if (input_data_type == DATA_FILE && d_dump_intermediate != "")
        {
            nintermediate_file_sink.stop_recording();
            nintermediate_file_sink.stop();
        }
        if (input_data_type == DATA_FILE)
            nfft_proc.stop();
        if (resample)
            nresampler.stop();
        nagc.stop();
    }

    void BaseDemodModule::drawUI(bool window)
    {
        ImGui::Begin(name.c_str(), NULL, window ? 0 : NOWINDOW_FLAGS);

        ImGui::BeginGroup();
        constellation.draw(); // Constellation
        ImGui::EndGroup();

        ImGui::SameLine();

        ImGui::BeginGroup();
        {
            // Show SNR information
            ImGui::Button("Signal", {200 * ui_scale, 20 * ui_scale});
            if (show_freq)
            {
                ImGui::Text("Freq : ");
                ImGui::SameLine();
                ImGui::TextColored(style::theme.orange, "%s", format_notated(display_freq, "Hz", 4).c_str());
            }
            snr_plot.draw(snr, peak_snr);
            if (!streamingInput)
                if (ImGui::Checkbox("Show FFT", &show_fft))
                    nfft_splitter.set_enabled("fft", show_fft);
        }
        ImGui::EndGroup();

        if (!streamingInput)
            ImGui::ProgressBar((double)progress / (double)filesize, ImVec2(ImGui::GetContentRegionAvail().x, 20 * ui_scale));

        drawStopButton();

        ImGui::End();

        drawFFT();
    }

    void BaseDemodModule::drawFFT()
    {
        if (show_fft && !streamingInput)
        {
            ImGui::SetNextWindowSize({400 * (float)ui_scale, (float)(showWaterfall ? 400 : 200) * (float)ui_scale});
            if (ImGui::Begin("Baseband FFT", NULL, ImGuiWindowFlags_NoScrollbar | ImGuiWindowFlags_NoResize))
            {
                fft_plot->draw({float(ImGui::GetWindowSize().x - 0), float(ImGui::GetWindowSize().y - 40 * ui_scale) * float(showWaterfall ? 0.5 : 1.0)});

                // Find "actual" left edge of FFT, before frequency shift.
                // Inset by 10% (819), then account for > 100% freq shifts via modulo
                int pos = (abs((float)d_frequency_shift / (float)d_samplerate) * (float)8192) + 819;
                pos %= 8192;

                // Compute min and max of the middle 80% of original baseband
                float min = 1000;
                float max = -1000;
                for (int i = 0; i < 6554; i++) // 8192 * 80% = 6554
                {
                    if (nfft_proc.d_output_buffer[pos] < min)
                        min = nfft_proc.d_output_buffer[pos];
                    if (nfft_proc.d_output_buffer[pos] > max)
                        max = nfft_proc.d_output_buffer[pos];
                    pos++;
                    if (pos >= 8192)
                        pos = 0;
                }

                waterfall_plot->scale_min = fft_plot->scale_min = fft_plot->scale_min * 0.99 + min * 0.01;
                waterfall_plot->scale_max = fft_plot->scale_max = fft_plot->scale_max * 0.99 + max * 0.01;

                if (showWaterfall)
                    waterfall_plot->draw({ImGui::GetWindowSize().x - 0, (float)(ImGui::GetWindowSize().y - 45 * ui_scale) / 2});
            }

            ImGui::End();
        }
    }

    void BaseDemodModule::drawStopButton()
    {
        if (input_data_type != DATA_FILE)
            return;

        if (ImGui::IsWindowHovered(ImGuiHoveredFlags_AllowWhenBlockedByActiveItem))
        {
            ImGuiStyle &style = ImGui::GetStyle();
            ImVec2 cur_pos = ImGui::GetCursorPos();
            cur_pos.x = ImGui::GetWindowSize().x - ImGui::CalcTextSize("Abort").x - style.FramePadding.x * 2.0f - style.WindowPadding.x;
            cur_pos.y -= 20.0f * ui_scale + style.ItemSpacing.y;
            ImGui::SetCursorPos(cur_pos);
            ImGui::PushStyleColor(ImGuiCol_Button, style::theme.red.Value);
            if (ImGui::Button("Abort##demodstop", ImVec2(0, 20)))
                demod_should_stop = true;
            ImGui::PopStyleColor();
            if (ImGui::IsItemHovered())
                ImGui::SetTooltip("This Abort button will simulate the \ndemodulation being finished. \nProcessing will carry on!");
        }
    }

    std::vector<std::string> BaseDemodModule::getParameters()
    {
        return {"samplerate", "symbolrate", "agc_rate", "iq_swap", "buffer_size", "dc_block", "baseband_format"};
    }
}<|MERGE_RESOLUTION|>--- conflicted
+++ resolved
@@ -398,13 +398,8 @@
             nfft_splitter.start();
         if (input_data_type == DATA_FILE && d_dump_intermediate != "")
         {
-<<<<<<< HEAD
             nintermediate_file_sink.start();
-            nintermediate_file_sink.set_output_sample_type(dsp::basebandTypeFromString(d_dump_intermediate));
-=======
-            intermediate_file_sink->start();
-            intermediate_file_sink->set_output_sample_type(d_dump_intermediate);
->>>>>>> 48540c7a
+            nintermediate_file_sink.set_output_sample_type(d_dump_intermediate);
             std::string int_file = d_output_file_hint + "_" + std::to_string((uint64_t)d_samplerate) + "_intermediate_iq";
             logger->trace("Recording intermediate to " + int_file);
             nintermediate_file_sink.start_recording(int_file, d_samplerate);
