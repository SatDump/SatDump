--- conflicted
+++ resolved
@@ -120,18 +120,6 @@
     // Draw cities points
     if (draw_cities_overlay)
     {
-<<<<<<< HEAD
-        logger->info("Drawing cities overlay...");
-        img.init_font(resources::getResourcePath("fonts/font.ttf"));
-        unsigned short color[4] = {(unsigned short)(color_cities.x * 65535.0f), (unsigned short)(color_cities.y * 65535.0f), (unsigned short)(color_cities.z * 65535.0f), 65535};
-        map::drawProjectedCitiesGeoJson({resources::getResourcePath("maps/ne_10m_populated_places_simple.json")},
-                                        img,
-                                        color,
-                                        proj_func,
-                                        cities_size,
-                                        cities_type,
-                                        cities_scale_rank);
-=======
         if (cities_cache.map.size() == 0 || cities_cache.width != width || cities_cache.height != height ||
             last_cities_size != cities_size || last_cities_type != cities_type || last_cities_scale_rank != cities_scale_rank)
         {
@@ -168,7 +156,6 @@
             }
         }
 
->>>>>>> a0b40bd0
         if (step_cnt != nullptr)
             (*step_cnt)++;
     }
