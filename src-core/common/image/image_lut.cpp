<<<<<<< HEAD
#include "image.h"
#include <limits>
#include <math.h>

#include <iostream>

namespace image
{
    template <typename T>
    Image<T> legacy_create_lut(int channels, int width, int points, std::vector<T> data)
    {
        Image<T> out(data.data(), points, 1, channels);
        out.resize_bilinear(width, 1, false);
        return out;
    }

    template <typename T>
    Image<T> scale_lut(int width, int x0, int x1, Image<T> in)
    {
        in.resize(x1 - x0, 1);
        image::Image<T> out(width, 1, 3);
        out.fill(0);
        out.draw_image(0, in, x0, 0);
        return out;
    }

    template <typename T>
    Image<T> LUT_jet()
    {
        return legacy_create_lut<T>(3,
                                    256,
                                    4,
                                    {0,
                                     0,
                                     std::numeric_limits<T>::max(),
                                     std::numeric_limits<T>::max(),
                                     0,
                                     std::numeric_limits<T>::max(),
                                     std::numeric_limits<T>::max(),
                                     0,
                                     std::numeric_limits<T>::max(),
                                     std::numeric_limits<T>::max(),
                                     0,
                                     0});
    }

    template Image<uint8_t> legacy_create_lut(int, int, int, std::vector<uint8_t>);
    template Image<uint16_t> legacy_create_lut(int, int, int, std::vector<uint16_t>);

    template Image<uint8_t> scale_lut(int, int, int, Image<uint8_t>);
    template Image<uint16_t> scale_lut(int, int, int, Image<uint16_t>);

    template Image<uint8_t> LUT_jet();
    template Image<uint16_t> LUT_jet();

    // END LEGACY

    float lin_to_sRGB(float x)
    {
        return x <= 0.0031308 ? 12.92 * x : (1.055 * pow(x, (1 / 2.4))) - 0.055;
    }

    float sRGB_to_lin(float x)
    {
        return x <= 0.04045 ? x / 12.92 : pow(((x + 0.055) / 1.055), 2.4);
    }

    float lerp(float c1, float c2, float f)
    {
        return c1 * (1.0 - f) + c2 * f;
    }

    std::vector<float> get_color_lut(float f, std::vector<lut_point> p)
    {
        if (f < p[0].f || f > p[p.size() - 1].f)
            return {0, 0, 0};

        int i = 0;
        for (i; f > p[i + 1].f; i++)
            ;
        if (p[i].f == p[i + 1].f)
            i++;

        if (i >= p.size() - 1)
        {
            i = p.size() - 2;
        }

        float gamma = 0.43;
        std::vector<float> c_out(3);
        std::vector<float> c_out2(3);
        float frac = (f - p[i].f) / (p[i + 1].f - p[i].f);
        float b1 = 0, b2 = 0;
        for (int c = 0; c < 3; c++)
        {
            float c1_lin = sRGB_to_lin(p[i].color[c]);
            b1 += c1_lin;
            float c2_lin = sRGB_to_lin(p[i + 1].color[c]);
            b2 += c2_lin;
            float color = lerp(c1_lin, c2_lin, frac);
            c_out[c] = color;
        }

        b1 = pow(b1, gamma);
        b2 = pow(b2, gamma);
        float intensity = pow(lerp(b1, b2, frac), 1 / gamma);

        if (c_out[0] + c_out[1] + c_out[2] != 0)
        {
            for (int c = 0; c < 3; c++)
            {
                c_out2[c] = c_out[c] * intensity / (c_out[0] + c_out[1] + c_out[2]);
            }
        }

        return {lin_to_sRGB(c_out2[0]), lin_to_sRGB(c_out2[1]), lin_to_sRGB(c_out2[2])};
    }

    template <typename T>
    Image<T> generate_lut(int width, std::vector<lut_point> p)
    {
        Image<T> out(width, 1, 3);
        for (int x = 0; x < width; x++)
        {
            std::vector<float> color = get_color_lut(float(x) / float(width - 1), p);
            T color_i[3] =
                {std::numeric_limits<T>::max() * color[0],
                 std::numeric_limits<T>::max() * color[1],
                 std::numeric_limits<T>::max() * color[2]};
            out.draw_pixel(x, 0, color_i);
        }
        return out;
    }

    template Image<uint8_t> generate_lut(int width, std::vector<lut_point> p);
    template Image<uint16_t> generate_lut(int width, std::vector<lut_point> p);
} // namespace image
=======
#include <limits>
#include "image_lut.h"

namespace image
{
    template <typename T>
    Image create_lut(int channels, int width, int points, std::vector<T> data)
    {
        Image out(data.data(), sizeof(T) * 8, points, 1, channels);
        out.resize_bilinear(width, 1, false);
        return out;
    }

    template <typename T>
    Image LUT_jet()
    {
        return create_lut<T>(3,
            256,
            4,
            { 0,
             0,
             std::numeric_limits<T>::max(),
             std::numeric_limits<T>::max(),
             0,
             std::numeric_limits<T>::max(),
             std::numeric_limits<T>::max(),
             0,
             std::numeric_limits<T>::max(),
             std::numeric_limits<T>::max(),
             0,
             0 });
    }

    template Image create_lut<uint8_t>(int, int, int, std::vector<uint8_t>);
    template Image create_lut<uint16_t>(int, int, int, std::vector<uint16_t>);
    template Image LUT_jet<uint8_t>();
    template Image LUT_jet<uint16_t>();
}
>>>>>>> 13336988
<|MERGE_RESOLUTION|>--- conflicted
+++ resolved
@@ -1,178 +1,137 @@
-<<<<<<< HEAD
-#include "image.h"
-#include <limits>
-#include <math.h>
-
-#include <iostream>
-
-namespace image
-{
-    template <typename T>
-    Image<T> legacy_create_lut(int channels, int width, int points, std::vector<T> data)
-    {
-        Image<T> out(data.data(), points, 1, channels);
-        out.resize_bilinear(width, 1, false);
-        return out;
-    }
-
-    template <typename T>
-    Image<T> scale_lut(int width, int x0, int x1, Image<T> in)
-    {
-        in.resize(x1 - x0, 1);
-        image::Image<T> out(width, 1, 3);
-        out.fill(0);
-        out.draw_image(0, in, x0, 0);
-        return out;
-    }
-
-    template <typename T>
-    Image<T> LUT_jet()
-    {
-        return legacy_create_lut<T>(3,
-                                    256,
-                                    4,
-                                    {0,
-                                     0,
-                                     std::numeric_limits<T>::max(),
-                                     std::numeric_limits<T>::max(),
-                                     0,
-                                     std::numeric_limits<T>::max(),
-                                     std::numeric_limits<T>::max(),
-                                     0,
-                                     std::numeric_limits<T>::max(),
-                                     std::numeric_limits<T>::max(),
-                                     0,
-                                     0});
-    }
-
-    template Image<uint8_t> legacy_create_lut(int, int, int, std::vector<uint8_t>);
-    template Image<uint16_t> legacy_create_lut(int, int, int, std::vector<uint16_t>);
-
-    template Image<uint8_t> scale_lut(int, int, int, Image<uint8_t>);
-    template Image<uint16_t> scale_lut(int, int, int, Image<uint16_t>);
-
-    template Image<uint8_t> LUT_jet();
-    template Image<uint16_t> LUT_jet();
-
-    // END LEGACY
-
-    float lin_to_sRGB(float x)
-    {
-        return x <= 0.0031308 ? 12.92 * x : (1.055 * pow(x, (1 / 2.4))) - 0.055;
-    }
-
-    float sRGB_to_lin(float x)
-    {
-        return x <= 0.04045 ? x / 12.92 : pow(((x + 0.055) / 1.055), 2.4);
-    }
-
-    float lerp(float c1, float c2, float f)
-    {
-        return c1 * (1.0 - f) + c2 * f;
-    }
-
-    std::vector<float> get_color_lut(float f, std::vector<lut_point> p)
-    {
-        if (f < p[0].f || f > p[p.size() - 1].f)
-            return {0, 0, 0};
-
-        int i = 0;
-        for (i; f > p[i + 1].f; i++)
-            ;
-        if (p[i].f == p[i + 1].f)
-            i++;
-
-        if (i >= p.size() - 1)
-        {
-            i = p.size() - 2;
-        }
-
-        float gamma = 0.43;
-        std::vector<float> c_out(3);
-        std::vector<float> c_out2(3);
-        float frac = (f - p[i].f) / (p[i + 1].f - p[i].f);
-        float b1 = 0, b2 = 0;
-        for (int c = 0; c < 3; c++)
-        {
-            float c1_lin = sRGB_to_lin(p[i].color[c]);
-            b1 += c1_lin;
-            float c2_lin = sRGB_to_lin(p[i + 1].color[c]);
-            b2 += c2_lin;
-            float color = lerp(c1_lin, c2_lin, frac);
-            c_out[c] = color;
-        }
-
-        b1 = pow(b1, gamma);
-        b2 = pow(b2, gamma);
-        float intensity = pow(lerp(b1, b2, frac), 1 / gamma);
-
-        if (c_out[0] + c_out[1] + c_out[2] != 0)
-        {
-            for (int c = 0; c < 3; c++)
-            {
-                c_out2[c] = c_out[c] * intensity / (c_out[0] + c_out[1] + c_out[2]);
-            }
-        }
-
-        return {lin_to_sRGB(c_out2[0]), lin_to_sRGB(c_out2[1]), lin_to_sRGB(c_out2[2])};
-    }
-
-    template <typename T>
-    Image<T> generate_lut(int width, std::vector<lut_point> p)
-    {
-        Image<T> out(width, 1, 3);
-        for (int x = 0; x < width; x++)
-        {
-            std::vector<float> color = get_color_lut(float(x) / float(width - 1), p);
-            T color_i[3] =
-                {std::numeric_limits<T>::max() * color[0],
-                 std::numeric_limits<T>::max() * color[1],
-                 std::numeric_limits<T>::max() * color[2]};
-            out.draw_pixel(x, 0, color_i);
-        }
-        return out;
-    }
-
-    template Image<uint8_t> generate_lut(int width, std::vector<lut_point> p);
-    template Image<uint16_t> generate_lut(int width, std::vector<lut_point> p);
-} // namespace image
-=======
-#include <limits>
-#include "image_lut.h"
-
-namespace image
-{
-    template <typename T>
-    Image create_lut(int channels, int width, int points, std::vector<T> data)
-    {
-        Image out(data.data(), sizeof(T) * 8, points, 1, channels);
-        out.resize_bilinear(width, 1, false);
-        return out;
-    }
-
-    template <typename T>
-    Image LUT_jet()
-    {
-        return create_lut<T>(3,
-            256,
-            4,
-            { 0,
-             0,
-             std::numeric_limits<T>::max(),
-             std::numeric_limits<T>::max(),
-             0,
-             std::numeric_limits<T>::max(),
-             std::numeric_limits<T>::max(),
-             0,
-             std::numeric_limits<T>::max(),
-             std::numeric_limits<T>::max(),
-             0,
-             0 });
-    }
-
-    template Image create_lut<uint8_t>(int, int, int, std::vector<uint8_t>);
-    template Image create_lut<uint16_t>(int, int, int, std::vector<uint16_t>);
-    template Image LUT_jet<uint8_t>();
-    template Image LUT_jet<uint16_t>();
-}
->>>>>>> 13336988
+#include "image.h"
+#include <limits>
+#include <math.h>
+
+#include <iostream>
+
+namespace image
+{
+    template <typename T>
+    Image legacy_create_lut(int channels, int width, int points, std::vector<T> data)
+    {
+        Image<T> out(data.data(), points, 1, channels);
+        out.resize_bilinear(width, 1, false);
+        return out;
+    }
+
+    template <typename T>
+    Image scale_lut(int width, int x0, int x1, Image in)
+    {
+        in.resize(x1 - x0, 1);
+        image::Image<T> out(width, 1, 3);
+        out.fill(0);
+        out.draw_image(0, in, x0, 0);
+        return out;
+    }
+
+    template <typename T>
+    Image LUT_jet()
+    {
+        return legacy_create_lut<T>(3,
+                                    256,
+                                    4,
+                                    {0,
+                                     0,
+                                     std::numeric_limits<T>::max(),
+                                     std::numeric_limits<T>::max(),
+                                     0,
+                                     std::numeric_limits<T>::max(),
+                                     std::numeric_limits<T>::max(),
+                                     0,
+                                     std::numeric_limits<T>::max(),
+                                     std::numeric_limits<T>::max(),
+                                     0,
+                                     0});
+    }
+
+    template Image legacy_create_lut<uint8_t>(int, int, int, std::vector<uint8_t>);
+    template Image legacy_create_lut<uint16_t>(int, int, int, std::vector<uint16_t>);
+
+    template Image scale_lut<uint8_t>(int, int, int, Image);
+    template Image scale_lut<uint16_t>(int, int, int, Image);
+
+    template Image LUT_jet<uint8_t>();
+    template Image LUT_jet<uint16_t>();
+
+    // END LEGACY
+
+    float lin_to_sRGB(float x)
+    {
+        return x <= 0.0031308 ? 12.92 * x : (1.055 * pow(x, (1 / 2.4))) - 0.055;
+    }
+
+    float sRGB_to_lin(float x)
+    {
+        return x <= 0.04045 ? x / 12.92 : pow(((x + 0.055) / 1.055), 2.4);
+    }
+
+    float lerp(float c1, float c2, float f)
+    {
+        return c1 * (1.0 - f) + c2 * f;
+    }
+
+    std::vector<float> get_color_lut(float f, std::vector<lut_point> p)
+    {
+        if (f < p[0].f || f > p[p.size() - 1].f)
+            return {0, 0, 0};
+
+        int i = 0;
+        for (i; f > p[i + 1].f; i++)
+            ;
+        if (p[i].f == p[i + 1].f)
+            i++;
+
+        if (i >= p.size() - 1)
+        {
+            i = p.size() - 2;
+        }
+
+        float gamma = 0.43;
+        std::vector<float> c_out(3);
+        std::vector<float> c_out2(3);
+        float frac = (f - p[i].f) / (p[i + 1].f - p[i].f);
+        float b1 = 0, b2 = 0;
+        for (int c = 0; c < 3; c++)
+        {
+            float c1_lin = sRGB_to_lin(p[i].color[c]);
+            b1 += c1_lin;
+            float c2_lin = sRGB_to_lin(p[i + 1].color[c]);
+            b2 += c2_lin;
+            float color = lerp(c1_lin, c2_lin, frac);
+            c_out[c] = color;
+        }
+
+        b1 = pow(b1, gamma);
+        b2 = pow(b2, gamma);
+        float intensity = pow(lerp(b1, b2, frac), 1 / gamma);
+
+        if (c_out[0] + c_out[1] + c_out[2] != 0)
+        {
+            for (int c = 0; c < 3; c++)
+            {
+                c_out2[c] = c_out[c] * intensity / (c_out[0] + c_out[1] + c_out[2]);
+            }
+        }
+
+        return {lin_to_sRGB(c_out2[0]), lin_to_sRGB(c_out2[1]), lin_to_sRGB(c_out2[2])};
+    }
+
+    template <typename T>
+    Image generate_lut(int width, std::vector<lut_point> p)
+    {
+        Image<T> out(width, 1, 3);
+        for (int x = 0; x < width; x++)
+        {
+            std::vector<float> color = get_color_lut(float(x) / float(width - 1), p);
+            T color_i[3] =
+                {std::numeric_limits<T>::max() * color[0],
+                 std::numeric_limits<T>::max() * color[1],
+                 std::numeric_limits<T>::max() * color[2]};
+            out.draw_pixel(x, 0, color_i);
+        }
+        return out;
+    }
+
+    template Image generate_lut<uint8_t>(int width, std::vector<lut_point> p);
+    template Image generate_lut<uint16_t>(int width, std::vector<lut_point> p);
+} // namespace image