#define SATDUMP_DLL_EXPORT 1
#include "module.h"
#include "logger.h"

SATDUMP_DLL float ui_scale = 1;                 // UI Scaling factor, set to 1 (no scaling) by default
SATDUMP_DLL int demod_constellation_size = 200; // Demodulator constellation size

ProcessingModule::ProcessingModule(std::string input_file, std::string output_file_hint, std::map<std::string, std::string> parameters) : d_input_file(input_file),
                                                                                                                                          d_output_file_hint(output_file_hint),
                                                                                                                                          d_parameters(parameters)
{
    input_active = false;
    streamingInput = false;
}

std::vector<std::string> ProcessingModule::getOutputs()
{
    return d_output_files;
}

void ProcessingModule::setInputType(ModuleDataType type)
{
    input_data_type = type;

    if (type != DATA_FILE)
        streamingInput = true;
}

void ProcessingModule::setOutputType(ModuleDataType type)
{
    output_data_type = type;
}

ModuleDataType ProcessingModule::getInputType()
{
    return input_data_type;
}

ModuleDataType ProcessingModule::getOutputType()
{
    return output_data_type;
}

void ProcessingModule::init()
{
}

void ProcessingModule::stop()
{
}

void ProcessingModule::drawUI(bool /*window*/)
{
}

// Registry
SATDUMP_DLL std::map<std::string, std::function<std::shared_ptr<ProcessingModule>(std::string, std::string, std::map<std::string, std::string>)>> modules_registry;

#define REGISTER_MODULE(module) modules_registry.emplace(module::getID(), module::getInstance)

#include "modules/module_qpsk_demod.h"
#include "modules/module_oqpsk_demod.h"
#include "modules/module_bpsk_demod.h"
#include "modules/module_fsk_demod.h"

#include "modules/metop/module_metop_ahrpt_decoder.h"
#include "modules/metop/module_new_metop_ahrpt_decoder.h"
#include "modules/metop/instruments/avhrr/module_metop_avhrr.h"
#include "modules/metop/instruments/mhs/module_metop_mhs.h"
#include "modules/metop/instruments/iasi/module_metop_iasi.h"
#include "modules/metop/instruments/amsu/module_metop_amsu.h"
#include "modules/metop/instruments/gome/module_metop_gome.h"
#include "modules/metop/instruments/ascat/module_metop_ascat.h"
#include "modules/metop/instruments/admin_msg/module_metop_admin_msg.h"
#include "modules/metop/module_metop_satid.h"
#include "modules/metop/instruments/sem/module_metop_sem.h"

#include "modules/fengyun/module_new_fengyun_ahrpt_decoder.h"
#include "modules/fengyun/module_fengyun_ahrpt_decoder.h"
#include "modules/fengyun/module_new_fengyun_mpt_decoder.h"
#include "modules/fengyun/module_fengyun_mpt_decoder.h"
#include "modules/fengyun/instruments/virr/module_fengyun_virr.h"
#include "modules/fengyun/instruments/mersi1/module_fengyun_mersi1.h"
#include "modules/fengyun/instruments/mersi2/module_fengyun_mersi2.h"
#include "modules/fengyun/instruments/erm/module_fengyun_erm.h"
#include "modules/fengyun/instruments/mwhs/module_fengyun_mwhs.h"
#include "modules/fengyun/instruments/waai/module_fengyun_waai.h"
#include "modules/fengyun/instruments/mwri/module_fengyun_mwri.h"
#include "modules/fengyun/instruments/mwts/module_fengyun_mwts.h"
#include "modules/fengyun/instruments/mwhs2/module_fengyun_mwhs2.h"
#include "modules/fengyun/module_fengyun_satid.h"
#include "modules/fengyun/instruments/mersill/module_fengyun_mersill.h"
#include "modules/fengyun/instruments/windrad/module_fengyun_windrad.h"
#include "modules/fengyun/instruments/mwts3/module_fengyun_mwts3.h"

#include "modules/aqua/module_aqua_db_decoder.h"
#include "modules/aqua/instruments/airs/module_aqua_airs.h"
#include "modules/aqua/instruments/amsu/module_aqua_amsu.h"
#include "modules/aqua/instruments/ceres/module_aqua_ceres.h"

#include "modules/aura/instruments/omi/module_aura_omi.h"

#include "modules/eos/instruments/modis/module_eos_modis.h"
#include "modules/eos/instruments/modis/module_eos_modis_extractor.h"

#include "modules/noaa/module_noaa_hrpt_demod.h"
#include "modules/noaa/module_noaa_dsb_demod.h"
#include "modules/noaa/instruments/avhrr/module_noaa_avhrr.h"
#include "modules/noaa/module_noaa_extractor.h"
#include "modules/noaa/instruments/hirs/module_noaa_hirs.h"
#include "modules/noaa/instruments/mhs/module_noaa_mhs.h"
#include "modules/noaa/instruments/amsu/module_noaa_amsu.h"

#include "modules/meteor/module_meteor_hrpt_demod.h"
#include "modules/meteor/module_meteor_hrpt_decoder.h"
#include "modules/meteor/module_meteor_lrpt_decoder.h"
#include "modules/meteor/instruments/msumr/module_meteor_msumr.h"
#include "modules/meteor/instruments/msumr/module_meteor_msumr_lrpt.h"
#include "modules/meteor/instruments/mtvza/module_meteor_mtvza.h"

#include "modules/npp/module_npp_hrd_decoder.h"
#include "modules/npp/module_new_npp_hrd_decoder.h"

#include "modules/jpss/instruments/atms/module_jpss_atms.h"
#include "modules/jpss/instruments/viirs/module_jpss_viirs.h"
#include "modules/jpss/instruments/cris/module_jpss_cris.h"

#include "modules/proba/module_proba_s_decoder.h"
#include "modules/proba/instruments/swap/module_proba_swap.h"
#include "modules/proba/instruments/chris/module_proba_chris.h"
#include "modules/proba/instruments/hrc/module_proba_hrc.h"
#include "modules/proba/instruments/vegetation/module_proba_vegetation.h"

#include "modules/elektro_arktika/module_rdas_decoder.h"
#include "modules/elektro_arktika/instruments/msugs/module_msugs.h"
#include "modules/elektro_arktika/module_tlm_demod.h"
#include "modules/elektro_arktika/lrit/module_elektro_lrit_data_decoder.h"

#include "modules/terra/module_terra_db_demod.h"
#include "modules/terra/module_terra_db_decoder.h"

#include "modules/spacex/module_spacex_decoder.h"
#include "modules/spacex/module_falcon_decoder.h"

#include "modules/smap/module_smap_s_decoder.h"

#include "modules/oceansat/module_oceansat2_db_decoder.h"
#include "modules/oceansat/instruments/ocm/module_oceansat_ocm.h"

#include "modules/saral/module_saral_decoder.h"
#include "modules/saral/argos/module_saral_argos.h"

#include "modules/goes/gvar/module_gvar_decoder.h"
#include "modules/goes/gvar/module_gvar_image_decoder.h"

#include "modules/xrit/module_xrit_decoder.h"
#include "modules/xrit/module_goesrecv_publisher.h"

#include "modules/goes/hrit/module_goes_lrit_data_decoder.h"

#include "modules/fengyun2/svissr/module_svissr_decoder.h"
#include "modules/fengyun2/svissr/module_svissr_image_decoder.h"

#include "modules/jason3/module_jason3_decoder.h"
#include "modules/jason3/instruments/poseidon/module_jason3_poseidon.h"
#include "modules/jason3/instruments/amr2/module_jason3_amr2.h"

<<<<<<< HEAD
#include "modules/angels/argos/module_angels_argos.h"

#include "modules/ccsds/module_ccsds_analyzer.h"
=======
#include "modules/gk2a/module_gk2a_lrit_data_decoder.h"
>>>>>>> 91a19d06

void registerModules()
{
    // Register modules

    // Demods
    REGISTER_MODULE(QPSKDemodModule);
    REGISTER_MODULE(OQPSKDemodModule);
    REGISTER_MODULE(BPSKDemodModule);
    REGISTER_MODULE(FSKDemodModule);

    // MetOp
    REGISTER_MODULE(metop::MetOpAHRPTDecoderModule);
    REGISTER_MODULE(metop::NewMetOpAHRPTDecoderModule);
    REGISTER_MODULE(metop::avhrr::MetOpAVHRRDecoderModule);
    REGISTER_MODULE(metop::mhs::MetOpMHSDecoderModule);
    REGISTER_MODULE(metop::iasi::MetOpIASIDecoderModule);
    REGISTER_MODULE(metop::amsu::MetOpAMSUDecoderModule);
    REGISTER_MODULE(metop::gome::MetOpGOMEDecoderModule);
    REGISTER_MODULE(metop::ascat::MetOpASCATDecoderModule);
    REGISTER_MODULE(metop::admin_msg::MetOpAdminMsgDecoderModule);
    REGISTER_MODULE(metop::satid::MetOpSatIDModule);
    REGISTER_MODULE(metop::sem::MetOpSEMDecoderModule);

    // FengYun-3
    REGISTER_MODULE(fengyun::NewFengyunAHRPTDecoderModule);
    REGISTER_MODULE(fengyun::FengyunAHRPTDecoderModule);
    REGISTER_MODULE(fengyun::NewFengyunMPTDecoderModule);
    REGISTER_MODULE(fengyun::FengyunMPTDecoderModule);
    REGISTER_MODULE(fengyun::virr::FengyunVIRRDecoderModule);
    REGISTER_MODULE(fengyun::mersi1::FengyunMERSI1DecoderModule);
    REGISTER_MODULE(fengyun::mersi2::FengyunMERSI2DecoderModule);
    REGISTER_MODULE(fengyun::erm::FengyunERMDecoderModule);
    REGISTER_MODULE(fengyun::mwhs::FengyunMWHSDecoderModule);
    REGISTER_MODULE(fengyun::waai::FengyunWAAIDecoderModule);
    REGISTER_MODULE(fengyun::mwri::FengyunMWRIDecoderModule);
    REGISTER_MODULE(fengyun::mwts::FengyunMWTSDecoderModule);
    REGISTER_MODULE(fengyun::mwhs2::FengyunMWHS2DecoderModule);
    REGISTER_MODULE(fengyun::satid::FengYunSatIDModule);
    REGISTER_MODULE(fengyun::mersill::FengyunMERSILLDecoderModule);
    REGISTER_MODULE(fengyun::windrad::FengyunWindRADDecoderModule);
    REGISTER_MODULE(fengyun::mwts3::FengyunMWTS3DecoderModule);

    // Aqua
    REGISTER_MODULE(aqua::AquaDBDecoderModule);
    REGISTER_MODULE(aqua::airs::AquaAIRSDecoderModule);
    REGISTER_MODULE(aqua::amsu::AquaAMSUDecoderModule);
    REGISTER_MODULE(aqua::ceres::AquaCERESDecoderModule);

    // Aura
    REGISTER_MODULE(aura::omi::AuraOMIDecoderModule);

    // EOS
    REGISTER_MODULE(eos::modis::EOSMODISDecoderModule);
    REGISTER_MODULE(eos::modis::EOSMODISExtractorModule);

    // NOAA
    REGISTER_MODULE(noaa::NOAAHRPTDemodModule);
    REGISTER_MODULE(noaa::NOAADSBDemodModule);
    REGISTER_MODULE(noaa::avhrr::NOAAAVHRRDecoderModule);
    REGISTER_MODULE(noaa::NOAAExtractorModule);
    REGISTER_MODULE(noaa::hirs::NOAAHIRSDecoderModule);
    REGISTER_MODULE(noaa::mhs::NOAAMHSDecoderModule);
    REGISTER_MODULE(noaa::amsu::NOAAAMSUDecoderModule);

    // METEOR
    REGISTER_MODULE(meteor::METEORHRPTDemodModule);
    REGISTER_MODULE(meteor::METEORHRPTDecoderModule);
    REGISTER_MODULE(meteor::METEORLRPTDecoderModule);
    REGISTER_MODULE(meteor::msumr::METEORMSUMRDecoderModule);
    REGISTER_MODULE(meteor::msumr::METEORMSUMRLRPTDecoderModule);
    REGISTER_MODULE(meteor::mtvza::METEORMTVZADecoderModule);

    // S-NPP
    REGISTER_MODULE(npp::NPPHRDDecoderModule);
    REGISTER_MODULE(npp::NewNPPHRDDecoderModule);

    // JPSS
    REGISTER_MODULE(jpss::atms::JPSSATMSDecoderModule);
    REGISTER_MODULE(jpss::viirs::JPSSVIIRSDecoderModule);
    REGISTER_MODULE(jpss::cris::JPSSCrISDecoderModule);

    // Proba
    REGISTER_MODULE(proba::ProbaSDecoderModule);
    REGISTER_MODULE(proba::swap::ProbaSWAPDecoderModule);
    REGISTER_MODULE(proba::chris::ProbaCHRISDecoderModule);
    REGISTER_MODULE(proba::hrc::ProbaHRCDecoderModule);
    REGISTER_MODULE(proba::vegetation::ProbaVegetationDecoderModule);

    // ELEKTRO
    REGISTER_MODULE(elektro_arktika::RDASDecoderModule);
    REGISTER_MODULE(elektro_arktika::msugs::MSUGSDecoderModule);
    REGISTER_MODULE(elektro_arktika::TLMDemodModule);
    REGISTER_MODULE(elektro::lrit::ELEKTROLRITDataDecoderModule);

    // Terra
    REGISTER_MODULE(terra::TerraDBDemodModule);
    REGISTER_MODULE(terra::TerraDBDecoderModule);

    // Falcon & Starship
    REGISTER_MODULE(spacex::SpaceXDecoderModule);
    REGISTER_MODULE(spacex::FalconDecoderModule);

    // SMAP
    REGISTER_MODULE(smap::SMAPSDecoderModule);

    // Oceansat
    REGISTER_MODULE(oceansat::Oceansat2DBDecoderModule);
    REGISTER_MODULE(oceansat::ocm::OceansatOCMDecoderModule);

    // Saral
    REGISTER_MODULE(saral::SaralDecoderModule);
    REGISTER_MODULE(saral::argos::SaralArgosDecoderModule);

    // xRIT
    REGISTER_MODULE(xrit::XRITDecoderModule);
    REGISTER_MODULE(xrit::GOESRecvPublisherModule);

    // GOES - GVAR
    REGISTER_MODULE(goes::gvar::GVARDecoderModule);
    REGISTER_MODULE(goes::gvar::GVARImageDecoderModule);

    // GOES - HRIT
    REGISTER_MODULE(goes::hrit::GOESLRITDataDecoderModule);

    // FengYun2 - S-VISSR / LRIT
    REGISTER_MODULE(fengyun_svissr::SVISSRDecoderModule);
    REGISTER_MODULE(fengyun_svissr::SVISSRImageDecoderModule);

    // Jason-3
    REGISTER_MODULE(jason3::Jason3DecoderModule);
    REGISTER_MODULE(jason3::poseidon::Jason3PoseidonDecoderModule);
    REGISTER_MODULE(jason3::amr2::Jason3AMR2DecoderModule);

<<<<<<< HEAD
    // ANGELS
    REGISTER_MODULE(angels::argos::AngelsArgosDecoderModule);

    // CCSDS
    REGISTER_MODULE(ccsds::analyzer::CCSDSAnalyzerModule);
=======
    // GK-2A
    REGISTER_MODULE(gk2a::lrit::GK2ALRITDataDecoderModule);
>>>>>>> 91a19d06

    // Log them out
    logger->debug("Registered modules (" + std::to_string(modules_registry.size()) + ") : ");
    for (std::pair<const std::string, std::function<std::shared_ptr<ProcessingModule>(std::string, std::string, std::map<std::string, std::string>)>> &it : modules_registry)
        logger->debug(" - " + it.first);
}<|MERGE_RESOLUTION|>--- conflicted
+++ resolved
@@ -165,13 +165,11 @@
 #include "modules/jason3/instruments/poseidon/module_jason3_poseidon.h"
 #include "modules/jason3/instruments/amr2/module_jason3_amr2.h"
 
-<<<<<<< HEAD
 #include "modules/angels/argos/module_angels_argos.h"
 
 #include "modules/ccsds/module_ccsds_analyzer.h"
-=======
+
 #include "modules/gk2a/module_gk2a_lrit_data_decoder.h"
->>>>>>> 91a19d06
 
 void registerModules()
 {
@@ -306,16 +304,14 @@
     REGISTER_MODULE(jason3::poseidon::Jason3PoseidonDecoderModule);
     REGISTER_MODULE(jason3::amr2::Jason3AMR2DecoderModule);
 
-<<<<<<< HEAD
     // ANGELS
     REGISTER_MODULE(angels::argos::AngelsArgosDecoderModule);
 
     // CCSDS
     REGISTER_MODULE(ccsds::analyzer::CCSDSAnalyzerModule);
-=======
+    
     // GK-2A
     REGISTER_MODULE(gk2a::lrit::GK2ALRITDataDecoderModule);
->>>>>>> 91a19d06
 
     // Log them out
     logger->debug("Registered modules (" + std::to_string(modules_registry.size()) + ") : ");
