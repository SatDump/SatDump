#include "image_products.h"
#include "logger.h"
#include "common/image/composite.h"
#include "resources.h"
#include "common/image/earth_curvature.h"
#include <filesystem>
#include "libs/sol2/sol.hpp"
#include "common/lua/lua_utils.h"

namespace satdump
{
    void ImageProducts::save(std::string directory)
    {
        type = "image";
        contents["has_timestamps"] = has_timestamps;
        if (has_timestamps)
            contents["timestamps_type"] = timestamp_type;
        contents["bit_depth"] = bit_depth;
        contents["needs_correlation"] = needs_correlation;

        if (save_as_matrix)
            contents["save_as_matrix"] = save_as_matrix;

        for (size_t c = 0; c < images.size(); c++)
        {
            contents["images"][c]["file"] = images[c].filename;
            contents["images"][c]["name"] = images[c].channel_name;

            if (images[c].timestamps.size() > 0)
            {
                contents["images"][c]["timestamps"] = images[c].timestamps;
            }

            contents["images"][c]["ifov_y"] = images[c].ifov_y;
            contents["images"][c]["ifov_x"] = images[c].ifov_x;
            if (images[c].offset_x != 0)
                contents["images"][c]["offset_x"] = images[c].offset_x;

            if (!save_as_matrix)
            {
                logger->info("Saving " + images[c].filename);
                images[c].image.save_png(directory + "/" + images[c].filename);
            }
        }

        if (save_as_matrix)
        {
            int size = ceil(sqrt(images.size()));
            logger->debug("Using size {:d}", size);
            image::Image<uint16_t> image_all = image::make_manyimg_composite<uint16_t>(size, size, images.size(), [this](int c)
                                                                                       { return images[c].image; });
            logger->info("Saving " + images[0].filename);
            image_all.save_png(directory + "/" + images[0].filename);
            contents["img_matrix_size"] = size;
        }

        Products::save(directory);
    }

    void ImageProducts::load(std::string file)
    {
        Products::load(file);
        std::string directory = std::filesystem::path(file).parent_path().string();

        has_timestamps = contents["has_timestamps"].get<bool>();
        if (has_timestamps)
            timestamp_type = (Timestamp_Type)contents["timestamps_type"].get<int>();
        bit_depth = contents["bit_depth"].get<int>();
        needs_correlation = contents["needs_correlation"].get<bool>();

        if (contents.contains("save_as_matrix"))
            save_as_matrix = contents["save_as_matrix"].get<bool>();

        image::Image<uint16_t> img_matrix;
        if (save_as_matrix)
        {
            if (std::filesystem::exists(directory + "/" + contents["images"][0]["file"].get<std::string>()))
                img_matrix.load_png(directory + "/" + contents["images"][0]["file"].get<std::string>());
        }

        for (size_t c = 0; c < contents["images"].size(); c++)
        {
            ImageHolder img_holder;
            if (!save_as_matrix)
                logger->info("Loading " + contents["images"][c]["file"].get<std::string>());

            img_holder.filename = contents["images"][c]["file"].get<std::string>();
            img_holder.channel_name = contents["images"][c]["name"].get<std::string>();

            if (!save_as_matrix)
            {
                if (std::filesystem::exists(directory + "/" + contents["images"][c]["file"].get<std::string>()))
                    img_holder.image.load_png(directory + "/" + contents["images"][c]["file"].get<std::string>());
            }
            else
            {
                int m_size = contents["img_matrix_size"].get<int>();
                int img_width = img_matrix.width() / m_size;
                int img_height = img_matrix.height() / m_size;
                int pos_x = c % m_size;
                int pos_y = c / m_size;

                int px_pos_x = pos_x * img_width;
                int px_pos_y = pos_y * img_height;

                img_holder.image = img_matrix.crop_to(px_pos_x, px_pos_y, px_pos_x + img_width, px_pos_y + img_height);
            }

            if (contents["images"][c].contains("timestamps"))
            {
                img_holder.timestamps = contents["images"][c]["timestamps"].get<std::vector<double>>();
            }

            img_holder.ifov_y = contents["images"][c]["ifov_y"].get<int>();
            img_holder.ifov_x = contents["images"][c]["ifov_x"].get<int>();
            if (contents["images"][c].contains("offset_x"))
                img_holder.offset_x = contents["images"][c]["offset_x"].get<int>();

            images.push_back(img_holder);
        }
    }

    double ImageProducts::get_radiance_value(int image_index, int x, int y)
    {
        if (lua_state_ptr == nullptr)
        {
            lua_state_ptr = new sol::state();
            sol::state &lua = *((sol::state *)lua_state_ptr);

            lua.open_libraries(sol::lib::base);
            lua.open_libraries(sol::lib::string);
            lua.open_libraries(sol::lib::math);

            lua["wavenumbers"] = contents["calibration"]["wavenumbers"].get<std::vector<double>>();
            lua["lua_vars"] = lua_utils::mapJsonToLua(lua, contents["calibration"]["lua_vars"]);

            std::string lua_code = contents["calibration"]["lua"].get<std::string>();
            lua.script(lua_code);

            lua["init"].call();
        }

        sol::state &lua = *((sol::state *)lua_state_ptr);

<<<<<<< HEAD
        return lua["compute"](image_index, x, y, images[image_index].image[y * images[image_index].image.width() + x]).get<double>();
=======
        uint16_t val = images[image_index].image[y * images[image_index].image.width() + x] >> (16 - bit_depth);

        return lua["compute"](image_index + 1, x, y, val).get<double>();
>>>>>>> 89c44963
    }

    image::Image<uint16_t> make_composite_from_product(ImageProducts &product, ImageCompositeCfg cfg, float *progress, std::vector<double> *final_timestamps, nlohmann::json *final_metadata)
    {
        std::vector<int> channel_indexes;
        std::vector<std::string> channel_numbers;
        std::vector<image::Image<uint16_t>> images_obj;
        std::map<std::string, int> offsets;

        int max_width_total = 0;
        int max_width_used = 1;
        int min_offset = 100000000;

        if (final_metadata != nullptr)
            final_metadata->clear();

        std::string str_to_find_channels = cfg.equation;

        if (cfg.lut != "")
            str_to_find_channels = cfg.lut_channels;

        for (int i = 0; i < (int)product.images.size(); i++)
        {
            auto img = product.images[i];
            std::string equ_str = "ch" + img.channel_name;

            if (max_width_total < (int)img.image.width())
                max_width_total = img.image.width();

            if (str_to_find_channels.find(equ_str) != std::string::npos && img.image.size() > 0)
            {
                channel_indexes.push_back(i);
                channel_numbers.push_back(img.channel_name);
                images_obj.push_back(img.image);
                offsets.emplace(img.channel_name, img.offset_x);
                logger->debug("Composite needs channel {:s}", equ_str);

                if (max_width_used < (int)img.image.width())
                    max_width_used = img.image.width();

                if (min_offset > img.offset_x)
                    min_offset = img.offset_x;
            }
        }

        if (channel_indexes.size() == 0)
        {
            logger->error("None of the required channels are present!");
            return image::Image<uint16_t>();
        }

        int ratio = max_width_total / max_width_used;
        logger->trace("Max Total Width {:d}", max_width_total);
        logger->trace("Max Total Used  {:d}", max_width_used);

        // Offset... Offsets to 0 and scale if needed
        for (std::pair<const std::string, int> &img_off : offsets)
        {
            img_off.second -= min_offset;
            img_off.second /= ratio;
            logger->trace("Offset for ch{:s} is {:d}", img_off.first.c_str(), img_off.second);

            if (final_metadata != nullptr)
                (*final_metadata)["img_x_offset"] = min_offset;
        }

        if (product.needs_correlation)
        {
            std::vector<double> common_timestamps; // First, establish common timestamps between all required channels
            if (product.timestamp_type == satdump::ImageProducts::Timestamp_Type::TIMESTAMP_MULTIPLE_LINES)
            {
                for (double time1 : product.get_timestamps(channel_indexes[0]))
                {
                    bool is_present_everywhere = true;
                    for (int i = 1; i < (int)channel_indexes.size(); i++)
                    {
                        bool contains = false;
                        for (double time2 : product.get_timestamps(channel_indexes[i]))
                        {
                            if (time1 == time2)
                            {
                                contains = true;
                                break;
                            }
                        }

                        if (!contains)
                        {
                            is_present_everywhere = false;
                            break;
                        }
                    }

                    if (is_present_everywhere)
                        common_timestamps.push_back(time1);
                }

                // Now we know all timestamps that *are* common, so we can create new images and copy over
                std::vector<image::Image<uint16_t>> images_obj_new;
                for (int i = 0; i < (int)channel_indexes.size(); i++)
                    images_obj_new.push_back(image::Image<uint16_t>(product.images[channel_indexes[i]].image.width(),
                                                                    product.get_ifov_y_size(channel_indexes[i]) * common_timestamps.size(), 1));

                // Recompose images to be synced
                int y_index = 0;
                for (double time1 : common_timestamps)
                {
                    for (int i = 0; i < (int)channel_indexes.size(); i++)
                    {
                        int index = channel_indexes[i];
                        for (int t = 0; t < (int)product.get_timestamps(index).size(); t++)
                        {
                            double time2 = product.get_timestamps(index)[t];

                            if (time1 == time2)
                            {
                                //  Copy over scanlines
                                memcpy(&images_obj_new[i][y_index * images_obj_new[i].width() * product.get_ifov_y_size(index)],
                                       &product.images[index].image[t * images_obj_new[i].width() * product.get_ifov_y_size(index)],
                                       images_obj_new[i].width() * product.get_ifov_y_size(index) * sizeof(uint16_t));
                                break;
                            }
                        }
                    }

                    y_index++;
                }

                images_obj = images_obj_new;
            }

            if (final_timestamps != nullptr)
                *final_timestamps = common_timestamps;
        }
        else
        {
            if (final_timestamps != nullptr)
                *final_timestamps = product.get_timestamps();
        }

        image::Image<uint16_t> rgb_composite;

        if (cfg.lut == "")
            rgb_composite = image::generate_composite_from_equ(images_obj, channel_numbers, cfg.equation, offsets, progress);
        else
            rgb_composite = image::generate_composite_from_lut(images_obj, channel_numbers, resources::getResourcePath(cfg.lut), offsets, progress);

        if (cfg.equalize)
            rgb_composite.equalize();

        if (cfg.white_balance)
            rgb_composite.white_balance();

        if (cfg.invert)
            rgb_composite.linear_invert();

        if (cfg.normalize)
            rgb_composite.normalize();

        return rgb_composite;
    }

    image::Image<uint16_t> perform_geometric_correction(ImageProducts &product, image::Image<uint16_t> img, bool &success, float *foward_table)
    {
        success = false;
        if (!product.contents.contains("projection_cfg"))
            return img;
        if (!product.get_proj_cfg().contains("corr_swath"))
            return img;
        if (!product.get_proj_cfg().contains("corr_resol"))
            return img;
        if (!product.get_proj_cfg().contains("corr_altit"))
            return img;

        float swath = product.get_proj_cfg()["corr_swath"].get<float>();
        float resol = product.get_proj_cfg()["corr_resol"].get<float>();
        float altit = product.get_proj_cfg()["corr_altit"].get<float>();
        success = true;

        resol *= float(product.images[0].image.width()) / float(img.width());

        if (product.get_proj_cfg().contains("corr_width"))
        {
            if ((int)img.width() != product.get_proj_cfg()["corr_width"].get<int>())
            {
                logger->debug("Image width mistmatch {:d} {:d}", product.get_proj_cfg()["corr_width"].get<int>(), img.width());
                resol *= product.get_proj_cfg()["corr_width"].get<int>() / float(img.width());
            }
        }

        return image::earth_curvature::correct_earth_curvature(img, altit, swath, resol, foward_table);
    }
}<|MERGE_RESOLUTION|>--- conflicted
+++ resolved
@@ -142,13 +142,10 @@
 
         sol::state &lua = *((sol::state *)lua_state_ptr);
 
-<<<<<<< HEAD
-        return lua["compute"](image_index, x, y, images[image_index].image[y * images[image_index].image.width() + x]).get<double>();
-=======
+
         uint16_t val = images[image_index].image[y * images[image_index].image.width() + x] >> (16 - bit_depth);
 
         return lua["compute"](image_index + 1, x, y, val).get<double>();
->>>>>>> 89c44963
     }
 
     image::Image<uint16_t> make_composite_from_product(ImageProducts &product, ImageCompositeCfg cfg, float *progress, std::vector<double> *final_timestamps, nlohmann::json *final_metadata)
