#include "dsp_flowgraph_handler.h"
#include "core/plugin.h"
#include "dsp/agc/agc.h"
#include "dsp/device/dev.h"
#include "dsp/fft/fft_pan.h"
#include "dsp/filter/rrc.h"
#include "dsp/flowgraph/flowgraph.h"
#include "dsp/flowgraph/node_int.h"
#include "dsp/io/file_source.h"
<<<<<<< HEAD

=======
#include "dsp/path/splitter.h"
#include "dsp/utils/cyclostationary_analysis.h"
#include "dsp/utils/freq_shift.h"
>>>>>>> a07f5f68
#include "imgui/imnodes/imnodes.h"
#include "logger.h"

#include "common/widgets/fft_plot.h"

#include "common/dsp/filter/firdes.h"
#include "dsp/filter/fir.h"

#include "dsp/clock_recovery/clock_recovery_mm.h"
#include "dsp/displays/const_disp.h"
#include "dsp/displays/hist_disp.h"
#include "dsp/pll/costas.h"

// #include "dsp/io/audio_sink.h"
#include "dsp/utils/correct_iq.h"
#include "dsp/utils/cyclostationary_analysis.h"
#include "dsp/utils/delay_one_imag.h"
#include "dsp/utils/freq_shift.h"
#include "dsp/utils/hilbert.h"
#include "dsp/utils/quadrature_demod.h"
#include "dsp/utils/real_to_complex.h"

#include "nlohmann/json_utils.h"
#include <complex.h>
#include <memory>

// #include "dsp/device/airspy/airspy_dev.h"

namespace satdump
{
    namespace handlers
    {
        class NodeTestFileSource : public ndsp::NodeInternal
        {
        public:
            NodeTestFileSource(const ndsp::Flowgraph *f) : ndsp::NodeInternal(f, std::make_shared<ndsp::FileSourceBlock>()) {}

            virtual bool render()
            {
                ndsp::NodeInternal::render();
                float prog = double(((ndsp::FileSourceBlock *)blk.get())->d_progress) / double(((ndsp::FileSourceBlock *)blk.get())->d_filesize);
                ImGui::ProgressBar(prog, {100, 20});
                return false;
            }
        };

        class NodeTestConst : public ndsp::NodeInternal
        {
        public:
            NodeTestConst(const ndsp::Flowgraph *f) : ndsp::NodeInternal(f, std::make_shared<ndsp::ConstellationDisplayBlock>()) {}

            virtual bool render()
            {
                ndsp::NodeInternal::render();
                ((ndsp::ConstellationDisplayBlock *)blk.get())->constel.draw();
                return false;
            }
        };

        class NodeTestHisto : public ndsp::NodeInternal
        {
        public:
            NodeTestHisto(const ndsp::Flowgraph *f) : ndsp::NodeInternal(f, std::make_shared<ndsp::HistogramDisplayBlock>()) {}

            virtual bool render()
            {
                ndsp::NodeInternal::render();
                ((ndsp::HistogramDisplayBlock *)blk.get())->histo.draw();
                return false;
            }
        };

        class NodeTestFFT : public ndsp::NodeInternal
        {
        private:
            widgets::FFTPlot fft;

        public:
            NodeTestFFT(const ndsp::Flowgraph *f) : ndsp::NodeInternal(f, std::make_shared<ndsp::FFTPanBlock>()), fft(((ndsp::FFTPanBlock *)blk.get())->output_fft_buff, 8192, -150, 150)
            {
                ((ndsp::FFTPanBlock *)blk.get())->set_fft_settings(8192, 6e6);
            }

            virtual bool render()
            {
                ndsp::NodeInternal::render();
                fft.draw({500, 500});
                return false;
            }
        };

        DSPFlowGraphHandler::DSPFlowGraphHandler()
        {
            // TODOREWORK
            if (ImNodes::GetCurrentContext() == nullptr)
                ImNodes::CreateContext();

            handler_tree_icon = u8"\uf92f";

            flowgraph.node_internal_registry.insert({"file_source_cc", {"IO/File Source", [](const ndsp::Flowgraph *f) { return std::make_shared<NodeTestFileSource>(f); }}});
            flowgraph.node_internal_registry.insert(
                {"agc_cc", {"Agc/Agc CC", [](const ndsp::Flowgraph *f) { return std::make_shared<ndsp::NodeInternal>(f, std::make_shared<ndsp::AGCBlock<complex_t>>()); }}});
            flowgraph.node_internal_registry.insert({"fft_pan_cc", {"FFT/FFT Pan", [](const ndsp::Flowgraph *f) { return std::make_shared<NodeTestFFT>(f); }}});

            //            flowgraph.node_internal_registry.insert({"fir_rrc_cc", {"Filter/FIR RRC Filter CC", [](const ndsp::Flowgraph *f) { return std::make_shared<NodeTestRRC>(f, true); }}});
            //            flowgraph.node_internal_registry.insert({"fir_rrc_ff", {"Filter/FIR RRC Filter FF", [](const ndsp::Flowgraph *f) { return std::make_shared<NodeTestRRC>(f, false); }}});

            flowgraph.node_internal_registry.insert(
                {"costas_cc", {"PLL/Costas Loop", [](const ndsp::Flowgraph *f) { return std::make_shared<ndsp::NodeInternal>(f, std::make_shared<ndsp::CostasBlock>()); }}});

            flowgraph.node_internal_registry.insert({"const_disp_c", {"View/Constellation Display", [](const ndsp::Flowgraph *f) { return std::make_shared<NodeTestConst>(f); }}});

            flowgraph.node_internal_registry.insert({"histo_disp_c", {"View/Histogram Display", [](const ndsp::Flowgraph *f) { return std::make_shared<NodeTestHisto>(f); }}});

            flowgraph.node_internal_registry.insert(
                {"mm_clock_recovery_cc",
                 {"PLL/Clock Recovery MM CC", [=](const ndsp::Flowgraph *f) { return std::make_shared<ndsp::NodeInternal>(f, std::make_shared<ndsp::MMClockRecoveryBlock<complex_t>>()); }}});

            flowgraph.node_internal_registry.insert(
                {"rrc_fir_cc", {"RRC FIR CC", [](const ndsp::Flowgraph *f) { return std::make_shared<ndsp::NodeInternal>(f, std::make_shared<ndsp::RRC_FIRBlock<complex_t>>()); }}});

            // flowgraph.node_internal_registry.insert(
            //     {"audio_sink_f", {"IO/Audio", [](const ndsp::Flowgraph *f) { return std::make_shared<ndsp::NodeInternal>(f, std::make_shared<ndsp::AudioSinkBlock>()); }}});

            flowgraph.node_internal_registry.insert(
                {"cyclostationary_analysis_cf",
                 {"Utils/Cyclostationary Analysis", [](const ndsp::Flowgraph *f) { return std::make_shared<ndsp::NodeInternal>(f, std::make_shared<ndsp::CyclostationaryAnalysis>()); }}});

            flowgraph.node_internal_registry.insert(
                {"delay_one_imag_cc", {"Utils/Delay One Imag", [](const ndsp::Flowgraph *f) { return std::make_shared<ndsp::NodeInternal>(f, std::make_shared<ndsp::DelayOneImagBlock>()); }}});

            flowgraph.node_internal_registry.insert(
                {"correct_iq_cc", {"Utils/Correct IQ", [](const ndsp::Flowgraph *f) { return std::make_shared<ndsp::NodeInternal>(f, std::make_shared<ndsp::CorrectIQBlock<complex_t>>()); }}});

            flowgraph.node_internal_registry.insert(
                {"freq_shift_cc", {"Utils/Frequency Shift", [](const ndsp::Flowgraph *f) { return std::make_shared<ndsp::NodeInternal>(f, std::make_shared<ndsp::FreqShiftBlock>()); }}});

            flowgraph.node_internal_registry.insert(
                {"real_to_complex_fc", {"Utils/Real to Complex", [](const ndsp::Flowgraph *f) { return std::make_shared<ndsp::NodeInternal>(f, std::make_shared<ndsp::RealToComplexBlock>()); }}});

            flowgraph.node_internal_registry.insert(
<<<<<<< HEAD
                {"quadrature_demod_cf", {"Utils/Quadrature Demod", [](const ndsp::Flowgraph *f) { return std::make_shared<ndsp::NodeInternal>(f, std::make_shared<ndsp::QuadratureDemodBlock>()); }}});

            flowgraph.node_internal_registry.insert(
                {"hilbert_fc", {"Utils/Hilbert Transform", [](const ndsp::Flowgraph *f) { return std::make_shared<ndsp::NodeInternal>(f, std::make_shared<ndsp::HilbertBlock>()); }}});
=======
                {"splitter_cc", {"Utils/Splitter CC", [](const ndsp::Flowgraph *f) { return std::make_shared<ndsp::NodeInternal>(f, std::make_shared<ndsp::SplitterBlock<complex_t>>()); }}});
>>>>>>> a07f5f68

            //   flowgraph.node_internal_registry.insert({"airspy_dev_cc", {"Airspy Dev", [=](const ndsp::Flowgraph *f)
            //                                                              { return std::make_shared<ndsp::NodeInternal>(f, std::make_shared<ndsp::AirspyDevBlock>()); }}});

            eventBus->fire_event<RegisterNodesEvent>({flowgraph.node_internal_registry});

#if 0
            // Local devices!!
            std::vector<ndsp::DeviceInfo> found_devices = ndsp::getDeviceList();
            for (auto &dev : found_devices)
            {
                flowgraph.node_internal_registry.insert({"idk_dev_cc",
                                                         {"Local Devs/" + dev.name, [dev](const ndsp::Flowgraph *f)
                                                          { return std::make_shared<ndsp::NodeInternal>(f, ndsp::getDeviceInstanceFromInfo(dev, ndsp::DeviceBlock::MODE_NORMAL)); }}});
            }
#endif
        }

        DSPFlowGraphHandler::~DSPFlowGraphHandler()
        {
            if (flow_thread.joinable())
                flow_thread.join();
        }

        void DSPFlowGraphHandler::drawMenu()
        {
            bool running = flowgraph.is_running;

            if (ImGui::CollapsingHeader("Flowgraph"))
            {
                if (running)
                {
                    if (ImGui::Button("Stop"))
                        flowgraph.stop();
                }
                else
                {
                    if (ImGui::Button("Start"))
                    {
                        if (flow_thread.joinable())
                            flow_thread.join();
                        auto fun = [&]() { flowgraph.run(); };
                        flow_thread = std::thread(fun);
                    }
                }

                if (running)
                    style::beginDisabled();

                /*auto pos = ImGui::GetCursorPos();
                ImGui::Button("##test", {50, 50});
                pos.x += 10;
                ImGui::GetWindowDrawList()
                    ->AddTriangleFilled({pos.x + 10, pos.y + 43},
                                        {pos.x + 10, pos.y + 77},
                                        {pos.x + 40, pos.y + 60},
                                        ImColor(255, 255, 255, 255));*/

                //            needs_to_update |= TODO; // TODOREWORK move in top drawMenu?

                if (ImGui::Button("To JSON"))
                {
                    std::string json = flowgraph.getJSON().dump(4);
                    ImGui::SetClipboardText(json.c_str());
                }

                if (ImGui::Button("From JSON"))
                {
                    nlohmann::json v = nlohmann::json::parse(ImGui::GetClipboardText());
                    flowgraph.setJSON(v);
                }

                if (running)
                    style::endDisabled();
            }

            if (ImGui::CollapsingHeader("Variables"))
            {
                if (running)
                    style::beginDisabled();

                //                flowgraph.var_manager_test.drawVariables();

                if (running)
                    style::endDisabled();
            }
        }

        void DSPFlowGraphHandler::drawContents(ImVec2 win_size) { flowgraph.render(); }
    } // namespace handlers
} // namespace satdump<|MERGE_RESOLUTION|>--- conflicted
+++ resolved
@@ -7,13 +7,9 @@
 #include "dsp/flowgraph/flowgraph.h"
 #include "dsp/flowgraph/node_int.h"
 #include "dsp/io/file_source.h"
-<<<<<<< HEAD
-
-=======
 #include "dsp/path/splitter.h"
 #include "dsp/utils/cyclostationary_analysis.h"
 #include "dsp/utils/freq_shift.h"
->>>>>>> a07f5f68
 #include "imgui/imnodes/imnodes.h"
 #include "logger.h"
 
@@ -155,14 +151,13 @@
                 {"real_to_complex_fc", {"Utils/Real to Complex", [](const ndsp::Flowgraph *f) { return std::make_shared<ndsp::NodeInternal>(f, std::make_shared<ndsp::RealToComplexBlock>()); }}});
 
             flowgraph.node_internal_registry.insert(
-<<<<<<< HEAD
                 {"quadrature_demod_cf", {"Utils/Quadrature Demod", [](const ndsp::Flowgraph *f) { return std::make_shared<ndsp::NodeInternal>(f, std::make_shared<ndsp::QuadratureDemodBlock>()); }}});
 
             flowgraph.node_internal_registry.insert(
                 {"hilbert_fc", {"Utils/Hilbert Transform", [](const ndsp::Flowgraph *f) { return std::make_shared<ndsp::NodeInternal>(f, std::make_shared<ndsp::HilbertBlock>()); }}});
-=======
+  
                 {"splitter_cc", {"Utils/Splitter CC", [](const ndsp::Flowgraph *f) { return std::make_shared<ndsp::NodeInternal>(f, std::make_shared<ndsp::SplitterBlock<complex_t>>()); }}});
->>>>>>> a07f5f68
+
 
             //   flowgraph.node_internal_registry.insert({"airspy_dev_cc", {"Airspy Dev", [=](const ndsp::Flowgraph *f)
             //                                                              { return std::make_shared<ndsp::NodeInternal>(f, std::make_shared<ndsp::AirspyDevBlock>()); }}});
