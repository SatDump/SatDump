--- conflicted
+++ resolved
@@ -83,12 +83,8 @@
 endif()
 
 if(MSVC OR BUILD_MSVC)
-<<<<<<< HEAD
     add_definitions(-D_CRT_SECURE_NO_WARNINGS -D_WINSOCK_DEPRECATED_NO_WARNINGS -D_CRT_NONSTDC_NO_WARNINGS -D_WIN32_WINNT=0x0501 -DWINVER=0x0501)
-=======
-    add_definitions(-D_CRT_SECURE_NO_WARNINGS -D_WINSOCK_DEPRECATED_NO_WARNINGS -D_CRT_NONSTDC_NO_WARNINGS)
     add_compile_definitions(_SILENCE_ALL_CXX17_DEPRECATION_WARNINGS)
->>>>>>> 97eeb01f
 
     if(BUILD_OPENMP)
         message("Compiling with OpenMP support!")
