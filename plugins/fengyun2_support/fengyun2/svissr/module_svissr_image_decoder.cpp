--- conflicted
+++ resolved
@@ -1,20 +1,10 @@
 #include "module_svissr_image_decoder.h"
-<<<<<<< HEAD
-=======
-#include "common/codings/differential/nrzs.h"
->>>>>>> 6e4ece54
-#include "common/utils.h"
-#include "core/resources.h"
-#include "image/io.h"
 #include "imgui/imgui.h"
 #include "imgui/imgui_image.h"
 #include "logger.h"
-<<<<<<< HEAD
 #include "products2/image_product.h"
-=======
 #include "utils/stats.h"
 #include <cstdint>
->>>>>>> 6e4ece54
 #include <filesystem>
 
 #define FRAME_SIZE 44356
@@ -95,24 +85,24 @@
         */
 
         // Save products
-        satdump::products::ImageProduct imager_product;
-        imager_product.instrument_name = "fy2-svissr";
-        imager_product.set_product_source(sat_name);
-        imager_product.set_product_timestamp(buffer.timestamp);
+        satdump::products::ImageProduct svissr_product;
+        svissr_product.instrument_name = "fy2-svissr";
+        svissr_product.set_product_source(sat_name);
+        svissr_product.set_product_timestamp(buffer.timestamp);
 
         // Raw Images
-        imager_product.images.push_back({0, getSvissrFilename(&timeReadable, "1"), "1", buffer.image5, 10, satdump::ChannelTransform().init_none()});
-        imager_product.images.push_back({1, getSvissrFilename(&timeReadable, "2"), "2", buffer.image4, 10, satdump::ChannelTransform().init_affine(4, 4, 0, 0)});
-        imager_product.images.push_back({2, getSvissrFilename(&timeReadable, "3"), "3", buffer.image3, 10, satdump::ChannelTransform().init_affine(4, 4, 0, 0)});
-        imager_product.images.push_back({3, getSvissrFilename(&timeReadable, "4"), "4", buffer.image1, 10, satdump::ChannelTransform().init_affine(4, 4, 0, 0)});
-        imager_product.images.push_back({4, getSvissrFilename(&timeReadable, "5"), "5", buffer.image2, 10, satdump::ChannelTransform().init_affine(4, 4, 0, 0)});
+        svissr_product.images.push_back({0, getSvissrFilename(&timeReadable, "1"), "1", buffer.image5, 10, satdump::ChannelTransform().init_none()});
+        svissr_product.images.push_back({1, getSvissrFilename(&timeReadable, "2"), "2", buffer.image4, 10, satdump::ChannelTransform().init_affine(4, 4, 0, 0)});
+        svissr_product.images.push_back({2, getSvissrFilename(&timeReadable, "3"), "3", buffer.image3, 10, satdump::ChannelTransform().init_affine(4, 4, 0, 0)});
+        svissr_product.images.push_back({3, getSvissrFilename(&timeReadable, "4"), "4", buffer.image1, 10, satdump::ChannelTransform().init_affine(4, 4, 0, 0)});
+        svissr_product.images.push_back({4, getSvissrFilename(&timeReadable, "5"), "5", buffer.image2, 10, satdump::ChannelTransform().init_affine(4, 4, 0, 0)});
 
         // Set the channel wavelengths
-        imager_product.set_channel_wavenumber(0, freq_to_wavenumber(SPEED_OF_LIGHT_M_S / 0.65e-6));
-        imager_product.set_channel_wavenumber(1, freq_to_wavenumber(SPEED_OF_LIGHT_M_S / 3.75e-6));
-        imager_product.set_channel_wavenumber(2, freq_to_wavenumber(SPEED_OF_LIGHT_M_S / 7.15e-6));
-        imager_product.set_channel_wavenumber(3, freq_to_wavenumber(SPEED_OF_LIGHT_M_S / 10.8e-6));
-        imager_product.set_channel_wavenumber(4, freq_to_wavenumber(SPEED_OF_LIGHT_M_S / 12e-6));
+        svissr_product.set_channel_wavenumber(0, freq_to_wavenumber(SPEED_OF_LIGHT_M_S / 0.65e-6));
+        svissr_product.set_channel_wavenumber(1, freq_to_wavenumber(SPEED_OF_LIGHT_M_S / 3.75e-6));
+        svissr_product.set_channel_wavenumber(2, freq_to_wavenumber(SPEED_OF_LIGHT_M_S / 7.15e-6));
+        svissr_product.set_channel_wavenumber(3, freq_to_wavenumber(SPEED_OF_LIGHT_M_S / 10.8e-6));
+        svissr_product.set_channel_wavenumber(4, freq_to_wavenumber(SPEED_OF_LIGHT_M_S / 12e-6));
 
         // TODOREWORK Uncomment when able to automate
         /*
@@ -159,7 +149,7 @@
             logger->warn("fy2/svissr/lut.png LUT is missing! False Color will not be generated");
         }*/
 
-        imager_product.save(disk_folder);
+        svissr_product.save(disk_folder);
 
         buffer.image1.clear();
         buffer.image2.clear();
@@ -170,12 +160,8 @@
         writingImage = false;
     }
 
-<<<<<<< HEAD
-    SVISSRImageDecoderModule::SVISSRImageDecoderModule(std::string input_file, std::string output_file_hint, nlohmann::json parameters) : ProcessingModule(input_file, output_file_hint, parameters)
-=======
     SVISSRImageDecoderModule::SVISSRImageDecoderModule(std::string input_file, std::string output_file_hint, nlohmann::json parameters)
-        : satdump::pipeline::base::FileStreamToFileStreamModule(input_file, output_file_hint, parameters), sat_name(parameters["satname"])
->>>>>>> 6e4ece54
+        : satdump::pipeline::base::FileStreamToFileStreamModule(input_file, output_file_hint, parameters)
     {
         frame = new uint8_t[FRAME_SIZE * 2];
 
@@ -351,7 +337,7 @@
                     // Please note that the timestamps are already converted to unix timestamps,
                     // this would have to happen on the raw JD one (see where the the stats are pushed to)
 
-                    buffer->timestamp = most_common(timestamp_stats.begin(), timestamp_stats.end(), 0);
+                    buffer->timestamp = satdump::most_common(timestamp_stats.begin(), timestamp_stats.end(), 0);
                     timestamp_stats.clear();
 
                     buffer->directory = directory;
@@ -407,7 +393,7 @@
             // Please note that the timestamps are already converted to unix timestamps,
             // this would have to happen on the raw JD one (see where the the stats are pushed to)
 
-            buffer->timestamp = most_common(timestamp_stats.begin(), timestamp_stats.end(), 0);
+            buffer->timestamp = satdump::most_common(timestamp_stats.begin(), timestamp_stats.end(), 0);
             timestamp_stats.clear();
 
             buffer->directory = directory;
@@ -441,7 +427,7 @@
             // Please note that the timestamps are already converted to unix timestamps,
             // this would have to happen on the raw JD one (see where the the stats are pushed to)
 
-            buffer->timestamp = most_common(timestamp_stats.begin(), timestamp_stats.end(), 0);
+            buffer->timestamp = satdump::most_common(timestamp_stats.begin(), timestamp_stats.end(), 0);
             timestamp_stats.clear();
 
             buffer->directory = directory;
