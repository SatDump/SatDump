--- conflicted
+++ resolved
@@ -1,25 +1,14 @@
 #pragma once
 
-<<<<<<< HEAD
-#include "common/image/image.h"
-#include "core/module.h"
-#include <fstream>
 #include "image/svissr_reader.h"
 #include <string>
-=======
 #include "image/svissr_reader.h"
 #include "pipeline/modules/base/filestream_to_filestream.h"
->>>>>>> 6e4ece54
 #include <thread>
 
 namespace fengyun_svissr
 {
-<<<<<<< HEAD
-
-    class SVISSRImageDecoderModule : public ProcessingModule
-=======
     class SVISSRImageDecoderModule : public satdump::pipeline::base::FileStreamToFileStreamModule
->>>>>>> 6e4ece54
     {
     protected:
         // Settings
