--- conflicted
+++ resolved
@@ -1,465 +1,456 @@
-#include "aaronia_sdr.h"
-<<<<<<< HEAD
-#include "utils/string.h"
-=======
->>>>>>> f8e043ef
-#include "dynload.h"
-#include "common/utils.h"
-
-// #define SPECTRAN_SAMPLERATE_46M 46080000
-#define SPECTRAN_SAMPLERATE_61_44M 61440000
-#define SPECTRAN_SAMPLERATE_92M 92160000
-#define SPECTRAN_SAMPLERATE_122M 122880000
-#define SPECTRAN_SAMPLERATE_184M 184320000
-#define SPECTRAN_SAMPLERATE_245M 245760000
-
-std::wstring get_spectran_samplerate_str(uint64_t rate)
-{
-    // if (rate == SPECTRAN_SAMPLERATE_46M)
-    //     return L"46MHz";
-    if (rate == SPECTRAN_SAMPLERATE_61_44M)
-        return L"49MHz";
-    else if (rate == SPECTRAN_SAMPLERATE_92M)
-        return L"92MHz";
-    else if (rate == SPECTRAN_SAMPLERATE_122M)
-        return L"122MHz";
-    else if (rate == SPECTRAN_SAMPLERATE_184M)
-        return L"184MHz";
-    else if (rate == SPECTRAN_SAMPLERATE_245M)
-        return L"245MHz";
-    else
-        throw satdump_exception("Invalid samplerate!");
-}
-std::wstring get_spectran_usbcomp_str(int mode)
-{
-    if (mode == 0)
-        return L"auto";
-    else if (mode == 1)
-        return L"raw";
-    else if (mode == 2)
-        return L"compressed";
-    else
-        throw satdump_exception("Invalid USB compression!");
-}
-
-std::wstring get_spectran_agc_str(int mode)
-{
-    if (mode == 0)
-        return L"manual";
-    else if (mode == 1)
-        return L"peak";
-    else if (mode == 2)
-        return L"power";
-    else
-        throw satdump_exception("Invalid AGC mode!");
-}
-
-void AaroniaSource::set_gains()
-{
-    if (!is_started)
-        return;
-
-    if (rtsa_api->AARTSAAPI_ConfigFind(&aaronia_device, &root, &config, L"calibration/preamp") == AARTSAAPI_OK)
-    {
-        if (d_enable_amp && d_enable_preamp)
-            rtsa_api->AARTSAAPI_ConfigSetString(&aaronia_device, &config, L"Both");
-        else if (d_enable_preamp)
-            rtsa_api->AARTSAAPI_ConfigSetString(&aaronia_device, &config, L"Preamp");
-        else if (d_enable_amp)
-            rtsa_api->AARTSAAPI_ConfigSetString(&aaronia_device, &config, L"Amp");
-        else
-            rtsa_api->AARTSAAPI_ConfigSetString(&aaronia_device, &config, L"None");
-
-        if (d_enable_preamp)
-            d_min_level = -38;
-    }
-
-    // Set the reference level of the receiver
-    if (rtsa_api->AARTSAAPI_ConfigFind(&aaronia_device, &root, &config, L"main/reflevel") == AARTSAAPI_OK)
-        rtsa_api->AARTSAAPI_ConfigSetFloat(&aaronia_device, &config, d_level);
-    logger->debug("Set Aaronia reflevel to %f", d_level);
-
-    if (rtsa_api->AARTSAAPI_ConfigFind(&aaronia_device, &root, &config, L"device/gaincontrol") == AARTSAAPI_OK)
-        rtsa_api->AARTSAAPI_ConfigSetString(&aaronia_device, &config, get_spectran_agc_str(d_agc_mode).c_str());
-    logger->debug("Set Aaronia AGC mode to %d", d_agc_mode);
-}
-
-void AaroniaSource::set_others()
-{
-    if (!is_started)
-        return;
-
-    if (rtsa_api->AARTSAAPI_ConfigFind(&aaronia_device, &root, &config, L"device/usbcompression") == AARTSAAPI_OK)
-        rtsa_api->AARTSAAPI_ConfigSetString(&aaronia_device, &config, get_spectran_usbcomp_str(d_usb_compression).c_str());
-    logger->debug("Set Aaronia USB compression mode to %d", d_usb_compression);
-}
-
-void AaroniaSource::set_settings(nlohmann::json settings)
-{
-    d_settings = settings;
-
-    d_rx_channel = getValueOrDefault(d_settings["rx_channel"], d_rx_channel);
-    d_level = getValueOrDefault(d_settings["ref_level"], d_level);
-    d_usb_compression = getValueOrDefault(d_settings["usb_compression"], d_usb_compression);
-    d_agc_mode = getValueOrDefault(d_settings["agc_mode"], d_agc_mode);
-    d_enable_amp = getValueOrDefault(d_settings["enable_amp"], d_enable_amp);
-    d_enable_preamp = getValueOrDefault(d_settings["enable_preamp"], d_enable_preamp);
-    d_rescale = getValueOrDefault(d_settings["rescale"], d_rescale);
-
-    if (is_started)
-    {
-        set_gains();
-        set_others();
-    }
-}
-
-nlohmann::json AaroniaSource::get_settings()
-{
-    d_settings["rx_channel"] = d_rx_channel;
-    d_settings["ref_level"] = d_level;
-    d_settings["usb_compression"] = d_usb_compression;
-    d_settings["agc_mode"] = d_agc_mode;
-    d_settings["enable_amp"] = d_enable_amp;
-    d_settings["enable_preamp"] = d_enable_preamp;
-    d_settings["rescale"] = d_rescale;
-
-    return d_settings;
-}
-
-void AaroniaSource::open()
-{
-    device_is_eco = d_sdr_id.find("eco_") != std::string::npos;
-    logger->critical("DEVICE IS ECO? %d", (int)device_is_eco);
-
-    // Get available samplerates
-    available_samplerates.clear();
-    if (device_is_eco)
-    {
-        available_samplerates.push_back(SPECTRAN_SAMPLERATE_61_44M / 128);
-        available_samplerates.push_back(SPECTRAN_SAMPLERATE_61_44M / 64);
-        available_samplerates.push_back(SPECTRAN_SAMPLERATE_61_44M / 32);
-        available_samplerates.push_back(SPECTRAN_SAMPLERATE_61_44M / 16);
-        available_samplerates.push_back(SPECTRAN_SAMPLERATE_61_44M / 8);
-        available_samplerates.push_back(SPECTRAN_SAMPLERATE_61_44M / 4);
-        available_samplerates.push_back(SPECTRAN_SAMPLERATE_61_44M / 2);
-        available_samplerates.push_back(SPECTRAN_SAMPLERATE_61_44M);
-    }
-    else
-    {
-        available_samplerates.push_back(SPECTRAN_SAMPLERATE_92M / 128);
-        available_samplerates.push_back(SPECTRAN_SAMPLERATE_92M / 64);
-        available_samplerates.push_back(SPECTRAN_SAMPLERATE_92M / 32);
-        available_samplerates.push_back(SPECTRAN_SAMPLERATE_92M / 16);
-        available_samplerates.push_back(SPECTRAN_SAMPLERATE_92M / 8);
-        available_samplerates.push_back(SPECTRAN_SAMPLERATE_92M / 4);
-        available_samplerates.push_back(SPECTRAN_SAMPLERATE_92M / 2);
-        available_samplerates.push_back(SPECTRAN_SAMPLERATE_92M);
-        available_samplerates.push_back(SPECTRAN_SAMPLERATE_122M);
-        available_samplerates.push_back(SPECTRAN_SAMPLERATE_184M);
-        available_samplerates.push_back(SPECTRAN_SAMPLERATE_245M);
-    }
-
-    // Init UI stuff
-    samplerate_option_str = "";
-    for (uint64_t samplerate : available_samplerates)
-        samplerate_option_str += format_notated(samplerate, "sps") + '\0';
-
-    is_open = true;
-}
-
-void AaroniaSource::start()
-{
-    DSPSampleSource::start();
-
-    if (rtsa_api->AARTSAAPI_Open(&aaronia_handle) != AARTSAAPI_OK)
-        throw satdump_exception("Could not open AARTSAAPI handle!");
-
-    if (rtsa_api->AARTSAAPI_RescanDevices(&aaronia_handle, 2000) != AARTSAAPI_OK)
-        throw satdump_exception("Could not scan for Aaronia Devices!");
-
-    bool foundDevice = false;
-    std::wstring device_type;
-
-    if (device_is_eco)
-    {
-        for (uint64_t i = 0; !foundDevice && rtsa_api->AARTSAAPI_EnumDevice(&aaronia_handle, L"spectranv6eco", i, &aaronia_dinfo) == AARTSAAPI_OK; i++)
-        {
-            device_type = L"spectranv6eco";
-            foundDevice = true;
-        }
-    }
-    else
-    {
-        if (!foundDevice)
-        {
-            for (uint64_t i = 0; !foundDevice && rtsa_api->AARTSAAPI_EnumDevice(&aaronia_handle, L"spectranv6", i, &aaronia_dinfo) == AARTSAAPI_OK; i++)
-            {
-                device_type = L"spectranv6";
-                foundDevice = true;
-            }
-        }
-    }
-
-    // No ECO and no PLUS found
-    if (!foundDevice)
-        throw satdump_exception("Could not find any Aaronia device (Spectran V6 Eco nor Spectran V6 Plus)!");
-
-    std::wstring devString = device_type + L"/raw";
-
-    if (rtsa_api->AARTSAAPI_OpenDevice(&aaronia_handle, &aaronia_device, devString.c_str(), aaronia_dinfo.serialNumber) != AARTSAAPI_OK)
-        throw satdump_exception("Could not open Aaronia Device!");
-
-    is_started = true;
-
-    if (rtsa_api->AARTSAAPI_ConfigRoot(&aaronia_device, &root) != AARTSAAPI_OK)
-        throw satdump_exception("Could not get Aaronia ConfigRoot!");
-
-    if (rtsa_api->AARTSAAPI_ConfigFind(&aaronia_device, &root, &config, L"device/receiverchannel") == AARTSAAPI_OK)
-    {
-        if (d_rx_channel == 0)
-            rtsa_api->AARTSAAPI_ConfigSetString(&aaronia_device, &config, L"Rx1");
-        else if (d_rx_channel == 1)
-            rtsa_api->AARTSAAPI_ConfigSetString(&aaronia_device, &config, L"Rx2");
-    }
-
-    if (rtsa_api->AARTSAAPI_ConfigFind(&aaronia_device, &root, &config, L"device/outputformat") == AARTSAAPI_OK)
-        rtsa_api->AARTSAAPI_ConfigSetString(&aaronia_device, &config, L"iq");
-
-<<<<<<< HEAD
-    if (rtsa_api->AARTSAAPI_ConfigFind(&aaronia_device, &root, &config, L"device/receiverclock") == AARTSAAPI_OK)
-        rtsa_api->AARTSAAPI_ConfigSetString(&aaronia_device, &config, get_spectran_samplerate_str(current_samplerate < SPECTRAN_SAMPLERATE_46M ? SPECTRAN_SAMPLERATE_46M : current_samplerate).c_str());
-    logger->info("Set Spectran receiver clock to %s", satdump::ws2s(get_spectran_samplerate_str(current_samplerate < SPECTRAN_SAMPLERATE_46M ? SPECTRAN_SAMPLERATE_46M : current_samplerate)).c_str());
-=======
-    if (device_is_eco)
-    {
-        if (rtsa_api->AARTSAAPI_ConfigFind(&aaronia_device, &root, &config, L"device/receiverclock") == AARTSAAPI_OK)
-            rtsa_api->AARTSAAPI_ConfigSetString(&aaronia_device, &config, get_spectran_samplerate_str(SPECTRAN_SAMPLERATE_61_44M).c_str());
-        logger->info("Set Spectran receiver clock to %s", ws2s(get_spectran_samplerate_str(SPECTRAN_SAMPLERATE_61_44M)).c_str());
-    }
-    else
-    {
-        if (rtsa_api->AARTSAAPI_ConfigFind(&aaronia_device, &root, &config, L"device/receiverclock") == AARTSAAPI_OK)
-            rtsa_api->AARTSAAPI_ConfigSetString(&aaronia_device, &config,
-                                                get_spectran_samplerate_str(current_samplerate < SPECTRAN_SAMPLERATE_92M ? SPECTRAN_SAMPLERATE_92M : current_samplerate).c_str());
-        logger->info("Set Spectran receiver clock to %s",
-                     ws2s(get_spectran_samplerate_str(current_samplerate < SPECTRAN_SAMPLERATE_92M ? SPECTRAN_SAMPLERATE_92M : current_samplerate)).c_str());
-    }
->>>>>>> f8e043ef
-
-    int current_decimation = 1;
-    if (device_is_eco)
-    {
-        if (current_samplerate < SPECTRAN_SAMPLERATE_61_44M)
-        {
-            int decim = 1;
-            while (decim <= 128)
-            {
-                uint64_t samprate = SPECTRAN_SAMPLERATE_61_44M / decim;
-                logger->info("%llu %llu", current_samplerate, samprate);
-                if (samprate == current_samplerate)
-                {
-                    current_decimation = decim;
-                    break;
-                }
-                decim *= 2;
-            }
-        }
-    }
-    else
-    {
-        if (current_samplerate < SPECTRAN_SAMPLERATE_92M)
-        {
-            int decim = 1;
-            while (decim <= 128)
-            {
-                uint64_t samprate = SPECTRAN_SAMPLERATE_92M / decim;
-                logger->info("%llu %llu", current_samplerate, samprate);
-                if (samprate == current_samplerate)
-                {
-                    current_decimation = decim;
-                    break;
-                }
-                decim *= 2;
-            }
-        }
-    }
-    std::wstring decimation_str = L"Full";
-    if (current_decimation <= 1)
-        decimation_str = L"Full";
-    else if (current_decimation == 2)
-        decimation_str = L"1 / 2";
-    else if (current_decimation == 4)
-        decimation_str = L"1 / 4";
-    else if (current_decimation == 8)
-        decimation_str = L"1 / 8";
-    else if (current_decimation == 16)
-        decimation_str = L"1 / 16";
-    else if (current_decimation == 32)
-        decimation_str = L"1 / 32";
-    else if (current_decimation == 64)
-        decimation_str = L"1 / 64";
-    else if (current_decimation == 128)
-        decimation_str = L"1 / 128";
-    else if (current_decimation == 256)
-        decimation_str = L"1 / 256";
-    else if (current_decimation == 512)
-        decimation_str = L"1 / 512";
-    if (rtsa_api->AARTSAAPI_ConfigFind(&aaronia_device, &root, &config, L"main/decimation") == AARTSAAPI_OK)
-        rtsa_api->AARTSAAPI_ConfigSetString(&aaronia_device, &config, decimation_str.c_str());
-    logger->info("Set Spectran decimation to %d", current_decimation);
-
-    if (rtsa_api->AARTSAAPI_ConfigFind(&aaronia_device, &root, &config, L"calibration/rffilter") == AARTSAAPI_OK)
-        rtsa_api->AARTSAAPI_ConfigSetString(&aaronia_device, &config, L"Auto Extended");
-
-    set_frequency(d_frequency);
-    set_others();
-    set_gains();
-
-    if (rtsa_api->AARTSAAPI_ConnectDevice(&aaronia_device) != AARTSAAPI_OK)
-        throw satdump_exception("Could not connect to Aaronia device!");
-
-    if (rtsa_api->AARTSAAPI_StartDevice(&aaronia_device) != AARTSAAPI_OK)
-        throw satdump_exception("Could not start Aaronia device!");
-
-    // Wait
-    logger->info("Waiting for device to stream...");
-
-    AARTSAAPI_Packet packet;
-    while (rtsa_api->AARTSAAPI_GetPacket(&aaronia_device, 0, 0, &packet) == AARTSAAPI_EMPTY)
-#ifdef _WIN32
-        Sleep(1);
-#else
-        usleep(1000);
-#endif
-    logger->info("Started Aaronia Device!");
-
-    thread_should_run = true;
-    work_thread = std::thread(&AaroniaSource::mainThread, this);
-}
-
-void AaroniaSource::stop()
-{
-    thread_should_run = false;
-    logger->info("Waiting for the thread...");
-    if (is_started)
-        output_stream->stopWriter();
-    if (work_thread.joinable())
-        work_thread.join();
-    logger->info("Thread stopped");
-    if (is_started)
-    {
-        rtsa_api->AARTSAAPI_StopDevice(&aaronia_device);
-        rtsa_api->AARTSAAPI_DisconnectDevice(&aaronia_device);
-        rtsa_api->AARTSAAPI_CloseDevice(&aaronia_handle, &aaronia_device);
-        rtsa_api->AARTSAAPI_Close(&aaronia_handle);
-    }
-    is_started = false;
-}
-
-void AaroniaSource::close() {}
-
-void AaroniaSource::set_frequency(uint64_t frequency)
-{
-    if (is_started)
-    {
-        // Set frequency
-        if (rtsa_api->AARTSAAPI_ConfigFind(&aaronia_device, &root, &config, L"main/centerfreq") == AARTSAAPI_OK)
-            rtsa_api->AARTSAAPI_ConfigSetFloat(&aaronia_device, &config, frequency);
-        logger->debug("Set Aaronia frequency to %d", frequency);
-    }
-    DSPSampleSource::set_frequency(frequency);
-}
-
-void AaroniaSource::drawControlUI()
-{
-    if (is_started)
-        RImGui::beginDisabled();
-
-    RImGui::Combo("Samplerate", &selected_samplerate, samplerate_option_str.c_str());
-    current_samplerate = available_samplerates[selected_samplerate];
-
-    // Channel
-    if (RImGui::RadioButton("Rx1", d_rx_channel == 0))
-        d_rx_channel = 0;
-    else if (RImGui::RadioButton("Rx2", d_rx_channel == 1))
-        d_rx_channel = 1;
-
-    if (is_started)
-        RImGui::endDisabled();
-
-    // USB Compression
-    if (RImGui::Combo("USB Compression##aaronia_usb_comp", &d_usb_compression,
-                      "Auto\0"
-                      "Raw\0"
-                      "Compressed\0"))
-        set_others();
-
-    // Gain settings
-    bool gain_changed = false;
-    gain_changed |= RImGui::SteppedSliderFloat("Ref Level##aaronia_ref_level", &d_level, d_min_level, 10.0f);
-    gain_changed |= RImGui::Combo("AGC Mode##aaronia_agc_mode", &d_agc_mode,
-                                  "Manual\0"
-                                  "Peak\0"
-                                  "Power\0");
-    gain_changed |= RImGui::Checkbox("Amp##aaronia_amp", &d_enable_amp);
-    gain_changed |= RImGui::Checkbox("Preamp##aaronia_preamp", &d_enable_preamp);
-    if (gain_changed)
-        set_gains();
-
-    // Rescaling
-    RImGui::Checkbox("Rescale##aaronia_rescale", &d_rescale);
-}
-
-void AaroniaSource::set_samplerate(uint64_t samplerate)
-{
-    for (int i = 0; i < (int)available_samplerates.size(); i++)
-    {
-        if (samplerate == available_samplerates[i])
-        {
-            selected_samplerate = i;
-            current_samplerate = samplerate;
-            return;
-        }
-    }
-
-    throw satdump_exception("Unsupported samplerate : " + std::to_string(samplerate) + "!");
-}
-
-uint64_t AaroniaSource::get_samplerate() { return current_samplerate; }
-
-std::vector<dsp::SourceDescriptor> AaroniaSource::getAvailableSources()
-{
-    std::vector<dsp::SourceDescriptor> results;
-
-    AARTSAAPI_Handle h;
-    if (rtsa_api->AARTSAAPI_Open(&h) != AARTSAAPI_OK)
-    {
-        logger->error("Could not open AARTSAAPI handle");
-        return results;
-    }
-
-    if (rtsa_api->AARTSAAPI_RescanDevices(&h, 2000) != AARTSAAPI_OK)
-        logger->error("Could not scan for Aaronia Devices");
-
-    AARTSAAPI_DeviceInfo dinfo;
-
-    // Enumerate ECO first
-    for (uint64_t i = 0; rtsa_api->AARTSAAPI_EnumDevice(&h, L"spectranv6eco", i, &dinfo) == AARTSAAPI_OK; i++)
-    {
-        std::stringstream ss;
-        ss << std::hex << dinfo.serialNumber;
-        results.push_back({"aaronia", "Spectran V6 ECO " + ss.str(), "eco_" + std::to_string(i)});
-    }
-
-    // Then enumerate PLUS next
-    for (uint64_t i = 0; rtsa_api->AARTSAAPI_EnumDevice(&h, L"spectranv6", i, &dinfo) == AARTSAAPI_OK; i++)
-    {
-        std::stringstream ss;
-        ss << std::hex << dinfo.serialNumber;
-        results.push_back({"aaronia", "Spectran V6 PLUS" + ss.str(), "plus_" + std::to_string(i)});
-    }
-
-    rtsa_api->AARTSAAPI_Close(&h);
-
-    return results;
-}
+#include "aaronia_sdr.h"
+#include "common/utils.h"
+#include "dynload.h"
+#include "utils/string.h"
+
+// #define SPECTRAN_SAMPLERATE_46M 46080000
+#define SPECTRAN_SAMPLERATE_61_44M 61440000
+#define SPECTRAN_SAMPLERATE_92M 92160000
+#define SPECTRAN_SAMPLERATE_122M 122880000
+#define SPECTRAN_SAMPLERATE_184M 184320000
+#define SPECTRAN_SAMPLERATE_245M 245760000
+
+std::wstring get_spectran_samplerate_str(uint64_t rate)
+{
+    // if (rate == SPECTRAN_SAMPLERATE_46M)
+    //     return L"46MHz";
+    if (rate == SPECTRAN_SAMPLERATE_61_44M)
+        return L"49MHz";
+    else if (rate == SPECTRAN_SAMPLERATE_92M)
+        return L"92MHz";
+    else if (rate == SPECTRAN_SAMPLERATE_122M)
+        return L"122MHz";
+    else if (rate == SPECTRAN_SAMPLERATE_184M)
+        return L"184MHz";
+    else if (rate == SPECTRAN_SAMPLERATE_245M)
+        return L"245MHz";
+    else
+        throw satdump_exception("Invalid samplerate!");
+}
+std::wstring get_spectran_usbcomp_str(int mode)
+{
+    if (mode == 0)
+        return L"auto";
+    else if (mode == 1)
+        return L"raw";
+    else if (mode == 2)
+        return L"compressed";
+    else
+        throw satdump_exception("Invalid USB compression!");
+}
+
+std::wstring get_spectran_agc_str(int mode)
+{
+    if (mode == 0)
+        return L"manual";
+    else if (mode == 1)
+        return L"peak";
+    else if (mode == 2)
+        return L"power";
+    else
+        throw satdump_exception("Invalid AGC mode!");
+}
+
+void AaroniaSource::set_gains()
+{
+    if (!is_started)
+        return;
+
+    if (rtsa_api->AARTSAAPI_ConfigFind(&aaronia_device, &root, &config, L"calibration/preamp") == AARTSAAPI_OK)
+    {
+        if (d_enable_amp && d_enable_preamp)
+            rtsa_api->AARTSAAPI_ConfigSetString(&aaronia_device, &config, L"Both");
+        else if (d_enable_preamp)
+            rtsa_api->AARTSAAPI_ConfigSetString(&aaronia_device, &config, L"Preamp");
+        else if (d_enable_amp)
+            rtsa_api->AARTSAAPI_ConfigSetString(&aaronia_device, &config, L"Amp");
+        else
+            rtsa_api->AARTSAAPI_ConfigSetString(&aaronia_device, &config, L"None");
+
+        if (d_enable_preamp)
+            d_min_level = -38;
+    }
+
+    // Set the reference level of the receiver
+    if (rtsa_api->AARTSAAPI_ConfigFind(&aaronia_device, &root, &config, L"main/reflevel") == AARTSAAPI_OK)
+        rtsa_api->AARTSAAPI_ConfigSetFloat(&aaronia_device, &config, d_level);
+    logger->debug("Set Aaronia reflevel to %f", d_level);
+
+    if (rtsa_api->AARTSAAPI_ConfigFind(&aaronia_device, &root, &config, L"device/gaincontrol") == AARTSAAPI_OK)
+        rtsa_api->AARTSAAPI_ConfigSetString(&aaronia_device, &config, get_spectran_agc_str(d_agc_mode).c_str());
+    logger->debug("Set Aaronia AGC mode to %d", d_agc_mode);
+}
+
+void AaroniaSource::set_others()
+{
+    if (!is_started)
+        return;
+
+    if (rtsa_api->AARTSAAPI_ConfigFind(&aaronia_device, &root, &config, L"device/usbcompression") == AARTSAAPI_OK)
+        rtsa_api->AARTSAAPI_ConfigSetString(&aaronia_device, &config, get_spectran_usbcomp_str(d_usb_compression).c_str());
+    logger->debug("Set Aaronia USB compression mode to %d", d_usb_compression);
+}
+
+void AaroniaSource::set_settings(nlohmann::json settings)
+{
+    d_settings = settings;
+
+    d_rx_channel = getValueOrDefault(d_settings["rx_channel"], d_rx_channel);
+    d_level = getValueOrDefault(d_settings["ref_level"], d_level);
+    d_usb_compression = getValueOrDefault(d_settings["usb_compression"], d_usb_compression);
+    d_agc_mode = getValueOrDefault(d_settings["agc_mode"], d_agc_mode);
+    d_enable_amp = getValueOrDefault(d_settings["enable_amp"], d_enable_amp);
+    d_enable_preamp = getValueOrDefault(d_settings["enable_preamp"], d_enable_preamp);
+    d_rescale = getValueOrDefault(d_settings["rescale"], d_rescale);
+
+    if (is_started)
+    {
+        set_gains();
+        set_others();
+    }
+}
+
+nlohmann::json AaroniaSource::get_settings()
+{
+    d_settings["rx_channel"] = d_rx_channel;
+    d_settings["ref_level"] = d_level;
+    d_settings["usb_compression"] = d_usb_compression;
+    d_settings["agc_mode"] = d_agc_mode;
+    d_settings["enable_amp"] = d_enable_amp;
+    d_settings["enable_preamp"] = d_enable_preamp;
+    d_settings["rescale"] = d_rescale;
+
+    return d_settings;
+}
+
+void AaroniaSource::open()
+{
+    device_is_eco = d_sdr_id.find("eco_") != std::string::npos;
+    logger->critical("DEVICE IS ECO? %d", (int)device_is_eco);
+
+    // Get available samplerates
+    available_samplerates.clear();
+    if (device_is_eco)
+    {
+        available_samplerates.push_back(SPECTRAN_SAMPLERATE_61_44M / 128);
+        available_samplerates.push_back(SPECTRAN_SAMPLERATE_61_44M / 64);
+        available_samplerates.push_back(SPECTRAN_SAMPLERATE_61_44M / 32);
+        available_samplerates.push_back(SPECTRAN_SAMPLERATE_61_44M / 16);
+        available_samplerates.push_back(SPECTRAN_SAMPLERATE_61_44M / 8);
+        available_samplerates.push_back(SPECTRAN_SAMPLERATE_61_44M / 4);
+        available_samplerates.push_back(SPECTRAN_SAMPLERATE_61_44M / 2);
+        available_samplerates.push_back(SPECTRAN_SAMPLERATE_61_44M);
+    }
+    else
+    {
+        available_samplerates.push_back(SPECTRAN_SAMPLERATE_92M / 128);
+        available_samplerates.push_back(SPECTRAN_SAMPLERATE_92M / 64);
+        available_samplerates.push_back(SPECTRAN_SAMPLERATE_92M / 32);
+        available_samplerates.push_back(SPECTRAN_SAMPLERATE_92M / 16);
+        available_samplerates.push_back(SPECTRAN_SAMPLERATE_92M / 8);
+        available_samplerates.push_back(SPECTRAN_SAMPLERATE_92M / 4);
+        available_samplerates.push_back(SPECTRAN_SAMPLERATE_92M / 2);
+        available_samplerates.push_back(SPECTRAN_SAMPLERATE_92M);
+        available_samplerates.push_back(SPECTRAN_SAMPLERATE_122M);
+        available_samplerates.push_back(SPECTRAN_SAMPLERATE_184M);
+        available_samplerates.push_back(SPECTRAN_SAMPLERATE_245M);
+    }
+
+    // Init UI stuff
+    samplerate_option_str = "";
+    for (uint64_t samplerate : available_samplerates)
+        samplerate_option_str += format_notated(samplerate, "sps") + '\0';
+
+    is_open = true;
+}
+
+void AaroniaSource::start()
+{
+    DSPSampleSource::start();
+
+    if (rtsa_api->AARTSAAPI_Open(&aaronia_handle) != AARTSAAPI_OK)
+        throw satdump_exception("Could not open AARTSAAPI handle!");
+
+    if (rtsa_api->AARTSAAPI_RescanDevices(&aaronia_handle, 2000) != AARTSAAPI_OK)
+        throw satdump_exception("Could not scan for Aaronia Devices!");
+
+    bool foundDevice = false;
+    std::wstring device_type;
+
+    if (device_is_eco)
+    {
+        for (uint64_t i = 0; !foundDevice && rtsa_api->AARTSAAPI_EnumDevice(&aaronia_handle, L"spectranv6eco", i, &aaronia_dinfo) == AARTSAAPI_OK; i++)
+        {
+            device_type = L"spectranv6eco";
+            foundDevice = true;
+        }
+    }
+    else
+    {
+        if (!foundDevice)
+        {
+            for (uint64_t i = 0; !foundDevice && rtsa_api->AARTSAAPI_EnumDevice(&aaronia_handle, L"spectranv6", i, &aaronia_dinfo) == AARTSAAPI_OK; i++)
+            {
+                device_type = L"spectranv6";
+                foundDevice = true;
+            }
+        }
+    }
+
+    // No ECO and no PLUS found
+    if (!foundDevice)
+        throw satdump_exception("Could not find any Aaronia device (Spectran V6 Eco nor Spectran V6 Plus)!");
+
+    std::wstring devString = device_type + L"/raw";
+
+    if (rtsa_api->AARTSAAPI_OpenDevice(&aaronia_handle, &aaronia_device, devString.c_str(), aaronia_dinfo.serialNumber) != AARTSAAPI_OK)
+        throw satdump_exception("Could not open Aaronia Device!");
+
+    is_started = true;
+
+    if (rtsa_api->AARTSAAPI_ConfigRoot(&aaronia_device, &root) != AARTSAAPI_OK)
+        throw satdump_exception("Could not get Aaronia ConfigRoot!");
+
+    if (rtsa_api->AARTSAAPI_ConfigFind(&aaronia_device, &root, &config, L"device/receiverchannel") == AARTSAAPI_OK)
+    {
+        if (d_rx_channel == 0)
+            rtsa_api->AARTSAAPI_ConfigSetString(&aaronia_device, &config, L"Rx1");
+        else if (d_rx_channel == 1)
+            rtsa_api->AARTSAAPI_ConfigSetString(&aaronia_device, &config, L"Rx2");
+    }
+
+    if (rtsa_api->AARTSAAPI_ConfigFind(&aaronia_device, &root, &config, L"device/outputformat") == AARTSAAPI_OK)
+        rtsa_api->AARTSAAPI_ConfigSetString(&aaronia_device, &config, L"iq");
+
+    if (device_is_eco)
+    {
+        if (rtsa_api->AARTSAAPI_ConfigFind(&aaronia_device, &root, &config, L"device/receiverclock") == AARTSAAPI_OK)
+            rtsa_api->AARTSAAPI_ConfigSetString(&aaronia_device, &config, get_spectran_samplerate_str(SPECTRAN_SAMPLERATE_61_44M).c_str());
+        logger->info("Set Spectran receiver clock to %s", satdump::ws2s(get_spectran_samplerate_str(SPECTRAN_SAMPLERATE_61_44M)).c_str());
+    }
+    else
+    {
+        if (rtsa_api->AARTSAAPI_ConfigFind(&aaronia_device, &root, &config, L"device/receiverclock") == AARTSAAPI_OK)
+            rtsa_api->AARTSAAPI_ConfigSetString(&aaronia_device, &config,
+                                                get_spectran_samplerate_str(current_samplerate < SPECTRAN_SAMPLERATE_92M ? SPECTRAN_SAMPLERATE_92M : current_samplerate).c_str());
+        logger->info("Set Spectran receiver clock to %s",
+                     satdump::ws2s(get_spectran_samplerate_str(current_samplerate < SPECTRAN_SAMPLERATE_92M ? SPECTRAN_SAMPLERATE_92M : current_samplerate)).c_str());
+    }
+
+    int current_decimation = 1;
+    if (device_is_eco)
+    {
+        if (current_samplerate < SPECTRAN_SAMPLERATE_61_44M)
+        {
+            int decim = 1;
+            while (decim <= 128)
+            {
+                uint64_t samprate = SPECTRAN_SAMPLERATE_61_44M / decim;
+                logger->info("%llu %llu", current_samplerate, samprate);
+                if (samprate == current_samplerate)
+                {
+                    current_decimation = decim;
+                    break;
+                }
+                decim *= 2;
+            }
+        }
+    }
+    else
+    {
+        if (current_samplerate < SPECTRAN_SAMPLERATE_92M)
+        {
+            int decim = 1;
+            while (decim <= 128)
+            {
+                uint64_t samprate = SPECTRAN_SAMPLERATE_92M / decim;
+                logger->info("%llu %llu", current_samplerate, samprate);
+                if (samprate == current_samplerate)
+                {
+                    current_decimation = decim;
+                    break;
+                }
+                decim *= 2;
+            }
+        }
+    }
+    std::wstring decimation_str = L"Full";
+    if (current_decimation <= 1)
+        decimation_str = L"Full";
+    else if (current_decimation == 2)
+        decimation_str = L"1 / 2";
+    else if (current_decimation == 4)
+        decimation_str = L"1 / 4";
+    else if (current_decimation == 8)
+        decimation_str = L"1 / 8";
+    else if (current_decimation == 16)
+        decimation_str = L"1 / 16";
+    else if (current_decimation == 32)
+        decimation_str = L"1 / 32";
+    else if (current_decimation == 64)
+        decimation_str = L"1 / 64";
+    else if (current_decimation == 128)
+        decimation_str = L"1 / 128";
+    else if (current_decimation == 256)
+        decimation_str = L"1 / 256";
+    else if (current_decimation == 512)
+        decimation_str = L"1 / 512";
+    if (rtsa_api->AARTSAAPI_ConfigFind(&aaronia_device, &root, &config, L"main/decimation") == AARTSAAPI_OK)
+        rtsa_api->AARTSAAPI_ConfigSetString(&aaronia_device, &config, decimation_str.c_str());
+    logger->info("Set Spectran decimation to %d", current_decimation);
+
+    if (rtsa_api->AARTSAAPI_ConfigFind(&aaronia_device, &root, &config, L"calibration/rffilter") == AARTSAAPI_OK)
+        rtsa_api->AARTSAAPI_ConfigSetString(&aaronia_device, &config, L"Auto Extended");
+
+    set_frequency(d_frequency);
+    set_others();
+    set_gains();
+
+    if (rtsa_api->AARTSAAPI_ConnectDevice(&aaronia_device) != AARTSAAPI_OK)
+        throw satdump_exception("Could not connect to Aaronia device!");
+
+    if (rtsa_api->AARTSAAPI_StartDevice(&aaronia_device) != AARTSAAPI_OK)
+        throw satdump_exception("Could not start Aaronia device!");
+
+    // Wait
+    logger->info("Waiting for device to stream...");
+
+    AARTSAAPI_Packet packet;
+    while (rtsa_api->AARTSAAPI_GetPacket(&aaronia_device, 0, 0, &packet) == AARTSAAPI_EMPTY)
+#ifdef _WIN32
+        Sleep(1);
+#else
+        usleep(1000);
+#endif
+    logger->info("Started Aaronia Device!");
+
+    thread_should_run = true;
+    work_thread = std::thread(&AaroniaSource::mainThread, this);
+}
+
+void AaroniaSource::stop()
+{
+    thread_should_run = false;
+    logger->info("Waiting for the thread...");
+    if (is_started)
+        output_stream->stopWriter();
+    if (work_thread.joinable())
+        work_thread.join();
+    logger->info("Thread stopped");
+    if (is_started)
+    {
+        rtsa_api->AARTSAAPI_StopDevice(&aaronia_device);
+        rtsa_api->AARTSAAPI_DisconnectDevice(&aaronia_device);
+        rtsa_api->AARTSAAPI_CloseDevice(&aaronia_handle, &aaronia_device);
+        rtsa_api->AARTSAAPI_Close(&aaronia_handle);
+    }
+    is_started = false;
+}
+
+void AaroniaSource::close() {}
+
+void AaroniaSource::set_frequency(uint64_t frequency)
+{
+    if (is_started)
+    {
+        // Set frequency
+        if (rtsa_api->AARTSAAPI_ConfigFind(&aaronia_device, &root, &config, L"main/centerfreq") == AARTSAAPI_OK)
+            rtsa_api->AARTSAAPI_ConfigSetFloat(&aaronia_device, &config, frequency);
+        logger->debug("Set Aaronia frequency to %d", frequency);
+    }
+    DSPSampleSource::set_frequency(frequency);
+}
+
+void AaroniaSource::drawControlUI()
+{
+    if (is_started)
+        RImGui::beginDisabled();
+
+    RImGui::Combo("Samplerate", &selected_samplerate, samplerate_option_str.c_str());
+    current_samplerate = available_samplerates[selected_samplerate];
+
+    // Channel
+    if (RImGui::RadioButton("Rx1", d_rx_channel == 0))
+        d_rx_channel = 0;
+    else if (RImGui::RadioButton("Rx2", d_rx_channel == 1))
+        d_rx_channel = 1;
+
+    if (is_started)
+        RImGui::endDisabled();
+
+    // USB Compression
+    if (RImGui::Combo("USB Compression##aaronia_usb_comp", &d_usb_compression,
+                      "Auto\0"
+                      "Raw\0"
+                      "Compressed\0"))
+        set_others();
+
+    // Gain settings
+    bool gain_changed = false;
+    gain_changed |= RImGui::SteppedSliderFloat("Ref Level##aaronia_ref_level", &d_level, d_min_level, 10.0f);
+    gain_changed |= RImGui::Combo("AGC Mode##aaronia_agc_mode", &d_agc_mode,
+                                  "Manual\0"
+                                  "Peak\0"
+                                  "Power\0");
+    gain_changed |= RImGui::Checkbox("Amp##aaronia_amp", &d_enable_amp);
+    gain_changed |= RImGui::Checkbox("Preamp##aaronia_preamp", &d_enable_preamp);
+    if (gain_changed)
+        set_gains();
+
+    // Rescaling
+    RImGui::Checkbox("Rescale##aaronia_rescale", &d_rescale);
+}
+
+void AaroniaSource::set_samplerate(uint64_t samplerate)
+{
+    for (int i = 0; i < (int)available_samplerates.size(); i++)
+    {
+        if (samplerate == available_samplerates[i])
+        {
+            selected_samplerate = i;
+            current_samplerate = samplerate;
+            return;
+        }
+    }
+
+    throw satdump_exception("Unsupported samplerate : " + std::to_string(samplerate) + "!");
+}
+
+uint64_t AaroniaSource::get_samplerate() { return current_samplerate; }
+
+std::vector<dsp::SourceDescriptor> AaroniaSource::getAvailableSources()
+{
+    std::vector<dsp::SourceDescriptor> results;
+
+    AARTSAAPI_Handle h;
+    if (rtsa_api->AARTSAAPI_Open(&h) != AARTSAAPI_OK)
+    {
+        logger->error("Could not open AARTSAAPI handle");
+        return results;
+    }
+
+    if (rtsa_api->AARTSAAPI_RescanDevices(&h, 2000) != AARTSAAPI_OK)
+        logger->error("Could not scan for Aaronia Devices");
+
+    AARTSAAPI_DeviceInfo dinfo;
+
+    // Enumerate ECO first
+    for (uint64_t i = 0; rtsa_api->AARTSAAPI_EnumDevice(&h, L"spectranv6eco", i, &dinfo) == AARTSAAPI_OK; i++)
+    {
+        std::stringstream ss;
+        ss << std::hex << dinfo.serialNumber;
+        results.push_back({"aaronia", "Spectran V6 ECO " + ss.str(), "eco_" + std::to_string(i)});
+    }
+
+    // Then enumerate PLUS next
+    for (uint64_t i = 0; rtsa_api->AARTSAAPI_EnumDevice(&h, L"spectranv6", i, &dinfo) == AARTSAAPI_OK; i++)
+    {
+        std::stringstream ss;
+        ss << std::hex << dinfo.serialNumber;
+        results.push_back({"aaronia", "Spectran V6 PLUS" + ss.str(), "plus_" + std::to_string(i)});
+    }
+
+    rtsa_api->AARTSAAPI_Close(&h);
+
+    return results;
+}