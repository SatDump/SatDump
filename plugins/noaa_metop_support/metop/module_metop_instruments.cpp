--- conflicted
+++ resolved
@@ -420,16 +420,8 @@
                 // amsu_products.set_timestamps(mhs_reader.timestamps);
                 amsu_products.set_proj_cfg(loadJsonFile(resources::getResourcePath("projections_settings/metop_abc_amsu.json")));
 
-<<<<<<< HEAD
                 for (int i = 0; i < 15; i++)
                     amsu_products.images.push_back({"AMSU-A-" + std::to_string(i + 1) + ".png", std::to_string(i + 1), amsu_reader.getChannel(i), i < 2 ? amsu_reader.timestamps_A2 : amsu_reader.timestamps_A1});
-=======
-                for (int i = 0; i < 2; i++)
-                    amsu_products.images.push_back({"AMSU-A2-" + std::to_string(i + 1), std::to_string(i + 1), amsu_a2_reader.getChannel(i), amsu_a2_reader.timestamps});
-
-                for (int i = 0; i < 13; i++)
-                    amsu_products.images.push_back({"AMSU-A1-" + std::to_string(i + 1), std::to_string(i + 3), amsu_a1_reader.getChannel(i), amsu_a1_reader.timestamps});
->>>>>>> 81d2e8f2
 
                 amsu_products.save(directory);
                 dataset.products_list.push_back("AMSU");
