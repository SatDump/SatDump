--- conflicted
+++ resolved
@@ -5,13 +5,9 @@
 #include "dvbs/dvbs_interleaving.h"
 #include "dvbs/dvbs_reedsolomon.h"
 #include "dvbs/dvbs_scrambling.h"
-<<<<<<< HEAD
 #include "logger.h"
-=======
-#include "dvbs/dvbs_defines.h"
 #include <chrono>
 #include <thread>
->>>>>>> 943de7df
 
 namespace satdump
 {
@@ -115,46 +111,9 @@
                     d_output_file = d_output_file_hint + ".ts";
                 }
 
-<<<<<<< HEAD
                 logger->info("Using input baseband " + d_input_file);
                 logger->info("Demodulating to " + d_output_file_hint + ".ts");
                 logger->info("Buffer size : %d", d_buffer_size);
-=======
-         std::thread th2(
-                    [&]()
-                    {
-        int dat_size = 0;
-        while (demod_should_run())
-        {
-            // Handle outputs
-            // Get rate
-            std::string rate = "";
-            if (viterbi.rate() == viterbi::RATE_1_2)
-                rate = "1/2";
-            else if (viterbi.rate() == viterbi::RATE_2_3)
-                rate = "2/3";
-            else if (viterbi.rate() == viterbi::RATE_3_4)
-                rate = "3/4";
-            else if (viterbi.rate() == viterbi::RATE_5_6)
-                rate = "5/6";
-            else if (viterbi.rate() == viterbi::RATE_7_8)
-                rate = "7/8";
-
-            // Update module stats
-            module_stats["snr"] = snr;
-            module_stats["peak_snr"] = peak_snr;
-            module_stats["freq"] = display_freq;
-            module_stats["viterbi_ber"] = viterbi.ber();
-            module_stats["viterbi_lock"] = viterbi.getState();
-            module_stats["viterbi_rate"] = rate;
-            if (def->d_fast_deframer)
-                module_stats["deframer_synced"] = def->isSynced();
-            module_stats["rs_avg"] = (errors[0] + errors[1] + errors[2] + errors[3] + errors[4] + errors[5] + errors[6] + errors[7]) / 8;
-
-            if (time(NULL) % 10 == 0 && lastTime != time(NULL))
-            {
-                lastTime = time(NULL);
->>>>>>> 943de7df
 
                 time_t lastTime = 0;
 
@@ -175,118 +134,108 @@
 
                 int failed_rs_nums = 0;
 
-                int dat_size = 0;
+                std::thread th2(
+                    [&]()
+                    {
+                        int dat_size = 0;
+                        while (demod_should_run())
+                        {
+                            // Handle outputs
+                            // Get rate
+                            rate = "";
+                            if (viterbi.rate() == viterbi::RATE_1_2)
+                                rate = "1/2";
+                            else if (viterbi.rate() == viterbi::RATE_2_3)
+                                rate = "2/3";
+                            else if (viterbi.rate() == viterbi::RATE_3_4)
+                                rate = "3/4";
+                            else if (viterbi.rate() == viterbi::RATE_5_6)
+                                rate = "5/6";
+                            else if (viterbi.rate() == viterbi::RATE_7_8)
+                                rate = "7/8";
+
+                            if (time(NULL) % 10 == 0 && lastTime != time(NULL))
+                            {
+                                lastTime = time(NULL);
+
+                                std::string viterbi_l = std::string(viterbi.getState() == 0 ? "NOSYNC" : "SYNC") + " " + rate;
+                                logger->info("Progress " + std::to_string(round(((double)progress / (double)filesize) * 1000.0) / 10.0) + "%%, SNR : " + std::to_string(snr) +
+                                             "dB, Viterbi : " + viterbi_l + ", Deframer Sync : " + std::to_string(def->isSynced()) + ", Peak SNR: " + std::to_string(peak_snr) + "dB");
+                            }
+
+                            // Read data
+                            dat_size = def->output_stream->read();
+
+                            if (dat_size <= 0)
+                            {
+                                def->output_stream->flush();
+                                continue;
+                            }
+
+#if 1
+                            int frm_cnt = dat_size / (204 * 8);
+
+                            for (int i = 0; i < frm_cnt; i++)
+                            {
+                                uint8_t *current_frame = &def->output_stream->readBuf[i * 204 * 8];
+
+                                dvb_interleaving.deinterleave(current_frame, deinterleaved_frame);
+
+                                for (int ii = 0; ii < 8; ii++)
+                                    errors[ii] = reed_solomon.decode(&deinterleaved_frame[204 * ii]);
+
+                                scrambler.descramble(deinterleaved_frame);
+
+                                bool rs_entirely_failed = true;
+                                for (int ii = 0; ii < 8; ii++)
+                                {
+                                    if (errors[ii] == -1)
+                                        deinterleaved_frame[204 * ii + 1] |= 0b10000000;
+                                    else
+                                        rs_entirely_failed = false;
+
+                                    if (output_data_type == DATA_FILE)
+                                        data_out.write((char *)&deinterleaved_frame[204 * ii], 188);
+                                    else
+                                        output_fifo->write((uint8_t *)&deinterleaved_frame[204 * ii], 188);
+                                }
+
+                                if (rs_entirely_failed)
+                                {
+                                    failed_rs_nums++;
+                                    if (failed_rs_nums == 20)
+                                    {
+                                        viterbi.reset();
+                                        def->reset();
+                                        failed_rs_nums = 0;
+                                    }
+                                }
+                            }
+
+#else
+                            if (output_data_type == DATA_FILE)
+                                data_out.write((char *)def->output_stream->readBuf, dat_size);
+                            else
+                                output_fifo->write((uint8_t *)def->output_stream->readBuf, dat_size);
+#endif
+                            def->output_stream->flush();
+                        }
+                    });
+
                 while (demod_should_run())
                 {
-                    // Handle outputs
-                    // Get rate
-                    rate = "";
-                    if (viterbi.rate() == viterbi::RATE_1_2)
-                        rate = "1/2";
-                    else if (viterbi.rate() == viterbi::RATE_2_3)
-                        rate = "2/3";
-                    else if (viterbi.rate() == viterbi::RATE_3_4)
-                        rate = "3/4";
-                    else if (viterbi.rate() == viterbi::RATE_5_6)
-                        rate = "5/6";
-                    else if (viterbi.rate() == viterbi::RATE_7_8)
-                        rate = "7/8";
-
                     if (input_data_type == DATA_FILE)
                         progress = file_source->getPosition();
-                    if (time(NULL) % 10 == 0 && lastTime != time(NULL))
-                    {
-                        lastTime = time(NULL);
-
-                        std::string viterbi_l = std::string(viterbi.getState() == 0 ? "NOSYNC" : "SYNC") + " " + rate;
-                        logger->info("Progress " + std::to_string(round(((double)progress / (double)filesize) * 1000.0) / 10.0) + "%%, SNR : " + std::to_string(snr) + "dB, Viterbi : " + viterbi_l +
-                                     ", Deframer Sync : " + std::to_string(def->isSynced()) + ", Peak SNR: " + std::to_string(peak_snr) + "dB");
-                    }
-
-                    // Read data
-                    dat_size = def->output_stream->read();
-
-                    if (dat_size <= 0)
-                    {
-                        def->output_stream->flush();
-                        continue;
-                    }
-
-#if 1
-                    int frm_cnt = dat_size / (204 * 8);
-
-                    for (int i = 0; i < frm_cnt; i++)
-                    {
-                        uint8_t *current_frame = &def->output_stream->readBuf[i * 204 * 8];
-
-                        dvb_interleaving.deinterleave(current_frame, deinterleaved_frame);
-
-                        for (int ii = 0; ii < 8; ii++)
-                            errors[ii] = reed_solomon.decode(&deinterleaved_frame[204 * ii]);
-
-                        scrambler.descramble(deinterleaved_frame);
-
-                        bool rs_entirely_failed = true;
-                        for (int ii = 0; ii < 8; ii++)
-                        {
-                            if (errors[ii] == -1)
-                                deinterleaved_frame[204 * ii + 1] |= 0b10000000;
-                            else
-                                rs_entirely_failed = false;
-
-                            if (output_data_type == DATA_FILE)
-                                data_out.write((char *)&deinterleaved_frame[204 * ii], 188);
-                            else
-                                output_fifo->write((uint8_t *)&deinterleaved_frame[204 * ii], 188);
-                        }
-
-                        if (rs_entirely_failed)
-                        {
-                            failed_rs_nums++;
-                            if (failed_rs_nums == 20)
-                            {
-                                viterbi.reset();
-                                def->reset();
-                                failed_rs_nums = 0;
-                            }
-                        }
-                    }
-
-#else
-                    if (output_data_type == DATA_FILE)
-                        data_out.write((char *)def->output_stream->readBuf, dat_size);
-                    else
-                        output_fifo->write((uint8_t *)def->output_stream->readBuf, dat_size);
-#endif
-<<<<<<< HEAD
-                    def->output_stream->flush();
-                }
-=======
-            def->output_stream->flush();
-        }
-    });
-
-        while (demod_should_run())
-        {
-            if (input_data_type == DATA_FILE)
-                progress = file_source->getPosition();
-            std::this_thread::sleep_for(std::chrono::milliseconds(50));
-        }
-
-        logger->info("Demodulation finished");
-
-        if (input_data_type == DATA_FILE)
-            stop();
-
-        if(th2.joinable())
-            th2.join();
-    }
->>>>>>> 943de7df
+                    std::this_thread::sleep_for(std::chrono::milliseconds(50));
+                }
 
                 logger->info("Demodulation finished");
 
                 if (input_data_type == DATA_FILE)
                     stop();
+
+                if (th2.joinable())
+                    th2.join();
             }
 
             nlohmann::json DVBSDemodModule::getModuleStats()
