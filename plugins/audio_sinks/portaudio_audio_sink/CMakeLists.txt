cmake_minimum_required(VERSION 3.12)
project(portaudio_audio_sink)

find_library(PORTAUDIO_LIBRARY portaudio)

if(PORTAUDIO_LIBRARY OR MSVC)
    message("Building with PortAudio sink")
    file(GLOB_RECURSE portaudio_audio_sink *.cpp)
    add_library(portaudio_audio_sink SHARED ${portaudio_audio_sink})

    if(MSVC)
        target_link_libraries(portaudio_audio_sink PUBLIC satdump_core portaudio.dll)
<<<<<<< HEAD
=======
        install(TARGETS portaudio_audio_sink DESTINATION ${CMAKE_INSTALL_LIBDIR}/satdump/plugins RUNTIME_DEPENDENCY_SET satdump_deps)
>>>>>>> 47e5757d
    else()
        target_link_libraries(portaudio_audio_sink PUBLIC satdump_core ${PORTAUDIO_LIBRARY})
        install(TARGETS portaudio_audio_sink DESTINATION ${CMAKE_INSTALL_LIBDIR}/satdump/plugins)
    endif()
else()
    message("PortAudio Library could not be found! Not building.")
endif()<|MERGE_RESOLUTION|>--- conflicted
+++ resolved
@@ -10,10 +10,7 @@
 
     if(MSVC)
         target_link_libraries(portaudio_audio_sink PUBLIC satdump_core portaudio.dll)
-<<<<<<< HEAD
-=======
         install(TARGETS portaudio_audio_sink DESTINATION ${CMAKE_INSTALL_LIBDIR}/satdump/plugins RUNTIME_DEPENDENCY_SET satdump_deps)
->>>>>>> 47e5757d
     else()
         target_link_libraries(portaudio_audio_sink PUBLIC satdump_core ${PORTAUDIO_LIBRARY})
         install(TARGETS portaudio_audio_sink DESTINATION ${CMAKE_INSTALL_LIBDIR}/satdump/plugins)
