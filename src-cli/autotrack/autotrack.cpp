--- conflicted
+++ resolved
@@ -404,12 +404,12 @@
                                    "<p>Current object: <span class=\"fakeinput\">" +
                                    status["object_name"].get<std::string>() +
                                    "</span></p>" +
-                                   "<p>Current position: " +
+                                   "<p>Current position:<br />" +
                                    "Azimuth <span class=\"fakeinput\">" +
                                    svformat("%.2f", (status["sat_current_pos"]["az"].get<double>())) +
-                                   "</span> °, Elevation <span class=\"fakeinput\">" +
+                                   "</span> °<br />Elevation <span class=\"fakeinput\">" +
                                    svformat("%.2f", (status["sat_current_pos"]["el"].get<double>())) +
-                                   "</span> °, Range <span class=\"fakeinput\">" +
+                                   "</span> °<br /> Range <span class=\"fakeinput\">" +
                                    svformat("%.2f", (status["sat_current_range"].get<double>())) +
                                    "</span> km</p>" +
                                    "<h2>Rotator Control</h2>" +
@@ -433,65 +433,6 @@
             {
                 return "Error 404";
             }
-<<<<<<< HEAD
-=======
-
-            std::string page = (std::string) "<!DOCTYPE html><html><head><meta charset=\"utf-8\" http-equiv=\"refresh\" content=\"1\"><title>SatDump Status Page</title>" +
-                               "<meta name=\"viewport\" content=\"width=device-width,initial-scale=1\">" +
-                               "<style>body{background-color:#111;font-family:sans-serif;color:#ddd;" +
-                               "max-width:600px;margin-left:auto;margin-right:auto}h1{text-align:center}" +
-                               "h2{padding:5px;border-radius:5px;background-color:#3e3e43}" +
-                               ".fakeinput{padding:2px;border-radius:1px;background-color:#232526}" +
-                               ".true{color:#0f0}.false{color:red}</style></head>" +
-                               "<body><h1>SatDump Status Page</h1>" +
-                               "<h2>Device</h2><p>Hardware: <span class=\"fakeinput\">" +
-                               selected_src.name + "</span></p>" +
-                               "<p>Sample rate: <span class=\"fakeinput\">" +
-                               std::to_string(source_ptr->get_samplerate() / 1e6) +
-                               "</span> Msps</p>" +
-                               "<p>Frequency: <span class=\"fakeinput\">" +
-                               std::to_string(source_ptr->get_frequency() / 1e6) +
-                               "</span> MHz</p>" +
-                               "<h2>Object Tracker</h2>" +
-                               "<img src=\"polarplot.jpeg\" width=256 height=256/>" +
-                               "<p>Next AOS time: <span class=\"fakeinput\">" +
-                               timestamp_to_string(status["next_aos_time"].get<double>()) +
-                               "</span>" +
-                               aos_in +
-                               "</p>" +
-                               "<p>Next LOS time: <span class=\"fakeinput\">" +
-                               timestamp_to_string(status["next_los_time"].get<double>()) +
-                               "</span>" +
-                               los_in +
-                               "</p>" +
-                               "<p>Current object: <span class=\"fakeinput\">" +
-                               status["object_name"].get<std::string>() +
-                               "</span></p>" +
-                               "<p>Current position:<br />" +
-                               "Azimuth <span class=\"fakeinput\">" +
-                               svformat("%.2f", (status["sat_current_pos"]["az"].get<double>())) +
-                               "</span> °<br />Elevation <span class=\"fakeinput\">" +
-                               svformat("%.2f", (status["sat_current_pos"]["el"].get<double>())) +
-                               "</span> °<br /> Range <span class=\"fakeinput\">" +
-                               svformat("%.2f", (status["sat_current_range"].get<double>())) +
-                               "</span> km</p>" +
-                               "<h2>Rotator Control</h2>" +
-                               "<p>Status:" + rot_engaged +
-                               ", <span class=\"fakeinput false\">" +
-                               rot_tracking + "</span></p>" +
-                               "<p>Azimuth: requested <span class=\"fakeinput\">" +
-                               svformat("%.2f", (status["rot_current_req_pos"]["az"].get<double>())) +
-                               "</span> °, actual <span class=\"fakeinput\">" +
-                               svformat("%.2f", (status["rot_current_pos"]["az"].get<double>())) +
-                               "</span> °</p>" +
-                               "<p>Elevation: requested <span class=\"fakeinput\">" +
-                               svformat("%.2f", (status["rot_current_req_pos"]["el"].get<double>())) +
-                               "</span> °, actual <span class=\"fakeinput\">" +
-                               svformat("%.2f", (status["rot_current_pos"]["el"].get<double>())) +
-                               "</span> °</p></body></html>";
-            live_pipeline_mtx.unlock();
-            return page;
->>>>>>> 7533f769
         };
         logger->info("Start webserver on %s", http_addr.c_str());
         webserver::start(http_addr);
